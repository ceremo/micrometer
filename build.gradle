--- conflicted
+++ resolved
@@ -1,12 +1,7 @@
 buildscript {
     repositories {
-<<<<<<< HEAD
-        jcenter()
+        mavenCentral()
         gradlePluginPortal()
-=======
-        mavenCentral()
-        maven { url 'https://plugins.gradle.org/m2/' }
->>>>>>> d24de2d0
         maven {
             url 'https://repo.spring.io/plugins-release'
         }
