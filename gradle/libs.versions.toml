--- conflicted
+++ resolved
@@ -6,11 +6,6 @@
 aspectjweaver = "1.9.22.1"
 assertj = "3.25.3"
 awaitility = "4.2.2"
-<<<<<<< HEAD
-=======
-# legacy SDK
-aws-cloudwatch = "1.12.778"
->>>>>>> a0f49115
 caffeine = "2.9.3"
 cloudwatch2 = "2.25.70"
 colt = "1.2.0"
@@ -65,13 +60,8 @@
 log4j = "2.23.1"
 maven-resolver = "1.9.22"
 mockito4 = "4.11.0"
-<<<<<<< HEAD
 mockito5 = "5.11.0"
-mongo = "4.11.4"
-=======
-mockito5 = "5.7.0"
 mongo = "4.11.5"
->>>>>>> a0f49115
 netty = "4.1.115.Final"
 newrelic-api = "5.14.0"
 # Kotlin 1.7 sample will fail from OkHttp 4.12.0 due to okio dependency being a Kotlin 1.9 module
@@ -234,13 +224,8 @@
 plugin-noHttp = { module = "io.spring.nohttp:nohttp-gradle", version = "0.0.11" }
 plugin-nexusPublish = { module = "io.github.gradle-nexus:publish-plugin", version = "1.3.0" }
 plugin-javaformat = { module = "io.spring.javaformat:spring-javaformat-gradle-plugin", version.ref = "spring-javaformat" }
-<<<<<<< HEAD
-plugin-japicmp = { module = "me.champeau.gradle:japicmp-gradle-plugin", version = "0.4.4" }
+plugin-japicmp = { module = "me.champeau.gradle:japicmp-gradle-plugin", version = "0.4.5" }
 plugin-downloadTask = { module = "de.undercouch:gradle-download-task", version = "5.6.0" }
-=======
-plugin-japicmp = { module = "me.champeau.gradle:japicmp-gradle-plugin", version = "0.4.5" }
-plugin-downloadTask = { module = "de.undercouch:gradle-download-task", version = "5.5.0" }
->>>>>>> a0f49115
 plugin-spotless = { module = "com.diffplug.spotless:spotless-plugin-gradle", version = "6.25.0" }
 plugin-bnd = "biz.aQute.bnd:biz.aQute.bnd.gradle:6.4.0"
 
