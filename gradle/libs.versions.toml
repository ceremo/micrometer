--- conflicted
+++ resolved
@@ -52,15 +52,9 @@
 kafka = "2.8.2"
 kafka-junit = "4.2.10"
 latency-utils = "2.0.3"
-<<<<<<< HEAD
-logback = "1.2.12"
+logback = "1.2.13"
 log4j = "2.20.0"
 maven-resolver = "1.9.16"
-=======
-logback = "1.2.13"
-log4j = "2.19.0"
-maven-resolver = "1.8.2"
->>>>>>> 7b4ae24b
 mockito = "5.5.0"
 mongo = "4.9.1"
 netty = "4.1.101.Final"
