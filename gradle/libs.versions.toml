[versions]
application-insights = "2.6.4"
archunit = "1.1.0"
asmForPlugins = "7.3.1"
aspectjweaver = "1.8.14"
assertj = "3.24.2"
awaitility = "4.2.0"
# legacy SDK
aws-cloudwatch = "1.12.565"
caffeine = "2.9.3"
cloudwatch2 = "2.18.41"
colt = "1.2.0"
dagger = "2.11"
dropwizard-metrics = "4.2.20"
dropwizard-metrics5 = "5.0.0"
dynatrace-utils = "1.6.0"
ehcache2 = "2.10.9.2"
ehcache3 = "3.10.8"
gmetric4j = "1.0.10"
google-cloud-monitoring = "3.6.0"
grpc = "1.49.2"
guava = "31.1-jre"
guice = "5.1.0"
h2 = "2.2.224"
hazelcast = "5.2.4"
hazelcast3 = "3.12.13"
hdrhistogram = "2.1.12"
hibernate = "5.6.15.Final"
# 2.6.0 requires JDK 11
hsqldb = "2.5.2"
httpcomponents-async = "4.1.5"
httpcomponents-client = "4.5.14"
# metrics are better with https://github.com/Netflix/Hystrix/pull/1568 introduced
# in hystrix 1.5.12, but Netflix re-released 1.5.11 as 1.5.18 late in 2018.
# <=1.5.11 or 1.5.18 doesn't break with Micrometer, but open metrics won't be correct necessarily.
hystrix = "1.5.12"
jackson-databind = "2.14.3"
javax-cache = "1.1.1"
javax-inject = "1"
jaxb = "2.3.1"
<<<<<<< HEAD
jetty = "9.4.52.v20230823"
jetty11 = "11.0.12"
=======
jetty = "9.4.53.v20231009"
>>>>>>> 15864ba1
jersey2 = "2.37"
jersey3 = "3.0.8"
jmh = "1.37"
jooq = "3.14.16"
jsr107 = "1.0.0"
jsr305 = "3.0.2"
junit = "5.9.3"
junit-platform = "1.9.3"
kafka = "2.8.2"
kafka-junit = "4.2.7"
latency-utils = "2.0.3"
logback = "1.2.12"
log4j = "2.19.0"
maven-resolver = "1.8.2"
<<<<<<< HEAD
mockito = "5.5.0"
mongo = "4.8.2"
netty = "4.1.99.Final"
newrelic-api = "5.14.0"
okhttp = "5.0.0-alpha.11" # TODO is compiling against an alpha version intentional?
postgre = "42.5.4"
prometheus = "0.16.0"
reactor = "2020.0.36"
=======
# 5.x requires JDK 11.
mockito = "4.11.0"
mongo = "4.6.1"
netty = "4.1.100.Final"
newrelic-api = "5.14.0"
okhttp = "5.0.0-alpha.11" # TODO is compiling against an alpha version intentional?
postgre = "42.3.8"
prometheus = "0.15.0"
reactor = "2020.0.37"
>>>>>>> 15864ba1
rest-assured = "5.3.2"
signalfx = "1.0.35"
slf4j = "1.7.36"
spectator-atlas = "1.3.10"
spring = "5.3.30"
spring-javaformat = "0.0.39"
testcontainers = "1.19.1"
tomcat = "8.5.94"
wavefront = "3.0.4"
# pinned to avoid issues with shaded slf4j version - see gh-3414
wiremock = "2.33.2"
wiremock-junit5 = "1.3.1"

[libraries]
applicationInsights = { module = "com.microsoft.azure:applicationinsights-core", version.ref = "application-insights" }
archunitJunit5 = { module = "com.tngtech.archunit:archunit-junit5", version.ref = "archunit" }
asmForPlugins = { module = "org.ow2.asm:asm", version.ref = "asmForPlugins" }
aspectjweaver = { module = "org.aspectj:aspectjweaver", version.ref = "aspectjweaver" }
assertj = { module = "org.assertj:assertj-core", version.ref = "assertj" }
awaitility = { module = "org.awaitility:awaitility", version.ref = "awaitility" }
aws-javaSdkCloudwatch = { module = "com.amazonaws:aws-java-sdk-cloudwatch", version.ref = "aws-cloudwatch" }
caffeine = { module = "com.github.ben-manes.caffeine:caffeine", version.ref = "caffeine" }
cloudwatch2 = { module = "software.amazon.awssdk:cloudwatch", version.ref = "cloudwatch2" }
colt = { module = "colt:colt", version.ref = "colt" }
commonsPool2 = "org.apache.commons:commons-pool2:2.11.1"
contextPropagation = { module = "io.micrometer:context-propagation", version = "1.0.6" }
dagger = { module = "com.google.dagger:dagger", version.ref = "dagger" }
daggerCompiler = { module = "com.google.dagger:dagger-compiler", version.ref = "dagger" }
dropwizardMetricsCore = { module = "io.dropwizard.metrics:metrics-core", version.ref = "dropwizard-metrics" }
dropwizardMetricsGraphite = { module = "io.dropwizard.metrics:metrics-graphite", version.ref = "dropwizard-metrics" }
dropwizardMetricsJmx = { module = "io.dropwizard.metrics:metrics-jmx", version.ref = "dropwizard-metrics" }
dropwizardMetricsCore5 = { module = "io.dropwizard.metrics5:metrics-core", version.ref = "dropwizard-metrics5" }
dynatraceUtils = { module = "com.dynatrace.metric.util:dynatrace-metric-utils-java", version.ref = "dynatrace-utils" }
ehcache2 = { module = "net.sf.ehcache:ehcache", version.ref = "ehcache2" }
ehcache3 = { module = "org.ehcache:ehcache", version.ref = "ehcache3" }
gmetric4j = { module = "info.ganglia.gmetric4j:gmetric4j", version.ref = "gmetric4j" }
googleCloudMonitoring = { module = "com.google.cloud:google-cloud-monitoring", version.ref = "google-cloud-monitoring" }
googleOauth2Http = { module = "com.google.auth:google-auth-library-oauth2-http", version = "1.12.2"}
grpcApi = { module = "io.grpc:grpc-api", version.ref = "grpc" }
grpcCore = { module = "io.grpc:grpc-core", version.ref = "grpc" }
grpcServices = { module = "io.grpc:grpc-services", version.ref = "grpc" }
grpcStubs = { module = "io.grpc:grpc-stubs", version.ref = "grpc" }
grpcAlts = { module = "io.grpc:grpc-alts", version.ref = "grpc" }
grpcTestingProto = { module = "io.grpc:grpc-testing-proto", version.ref = "grpc" }
guava = { module = "com.google.guava:guava", version.ref = "guava" }
guice = { module = "com.google.inject:guice", version.ref = "guice" }
h2 = { module = "com.h2database:h2", version.ref = "h2" }
hazelcast = { module = "com.hazelcast:hazelcast", version.ref = "hazelcast" }
hazelcast3 = { module = "com.hazelcast:hazelcast", version.ref = "hazelcast3" }
hdrhistogram = { module = "org.hdrhistogram:HdrHistogram", version.ref = "hdrhistogram" }
hibernateEntitymanager = { module = "org.hibernate:hibernate-entitymanager", version.ref = "hibernate" }
hsqldb = { module = "org.hsqldb:hsqldb", version.ref = "hsqldb" }
httpcomponents-async = { module = "org.apache.httpcomponents:httpasyncclient", version.ref = "httpcomponents-async" }
httpcomponents-client = { module = "org.apache.httpcomponents:httpclient", version.ref = "httpcomponents-client" }
hystrix = { module = "com.netflix.hystrix:hystrix-core", version.ref = "hystrix" }
jacksonDatabind = { module = "com.fasterxml.jackson.core:jackson-databind", version.ref = "jackson-databind" }
jakarta-servletApi = { module = "jakarta.servlet:jakarta.servlet-api", version = "5.0.0" }
javalin = { module = "io.javalin:javalin", version = "5.0.1" }
javax-cacheApi = { module = "javax.cache:cache-api", version.ref = "javax-cache" }
javax-inject = { module = "javax.inject:javax.inject", version.ref = "javax-inject" }
javax-servletApi = { module = "javax.servlet:javax.servlet-api", version = "4.0.1" }
jaxbApi = { module = "javax.xml.bind:jaxb-api", version.ref = "jaxb" }
jettyClient = { module = "org.eclipse.jetty:jetty-client", version.ref = "jetty" }
jettyServer = { module = "org.eclipse.jetty:jetty-server", version.ref = "jetty" }
jettyServlet = { module = "org.eclipse.jetty:jetty-servlet", version.ref = "jetty" }
jetty11Server = { module = "org.eclipse.jetty:jetty-server", version.ref = "jetty11" }
jersey2Server = { module = "org.glassfish.jersey.core:jersey-server", version.ref = "jersey2" }
jersey2Hk2 = { module = "org.glassfish.jersey.inject:jersey-hk2", version.ref = "jersey2" }
jersey2TestFrameworkInmemory = { module = "org.glassfish.jersey.test-framework.providers:jersey-test-framework-provider-inmemory", version.ref = "jersey2" }
jersey2TestFrameworkJdkHttp = { module = "org.glassfish.jersey.test-framework.providers:jersey-test-framework-provider-jdk-http", version.ref = "jersey2" }
jersey3ContainerJdkHttp = { module = "org.glassfish.jersey.containers:jersey-container-jdk-http", version.ref = "jersey3" }
jersey3Hk2 = { module = "org.glassfish.jersey.inject:jersey-hk2", version.ref = "jersey3" }
jersey3TestFrameworkJdkHttp = { module = "org.glassfish.jersey.test-framework.providers:jersey-test-framework-provider-jdk-http", version.ref = "jersey3" }
jmhCore = { module = "org.openjdk.jmh:jmh-core", version.ref = "jmh" }
jmhAnnotationProcessor = { module = "org.openjdk.jmh:jmh-generator-annprocess", version.ref = "jmh" }
jooq = { module = "org.jooq:jooq", version.ref = "jooq" }
jsonPath = { module = "com.jayway.jsonpath:json-path", version = "2.7.0" }
jsr107 = { module = "org.jsr107.ri:cache-ri-impl", version.ref = "jsr107" }
jsr305 = { module = "com.google.code.findbugs:jsr305", version.ref = "jsr305" }
junitBom = { module = "org.junit:junit-bom", version.ref = "junit" }
junitJupiter = { module = "org.junit.jupiter:junit-jupiter", version.ref = "junit" }
junitPlatformLauncher = { module = "org.junit.platform:junit-platform-launcher", version.ref = "junit-platform" }
kafkaClients = { module = "org.apache.kafka:kafka-clients", version.ref = "kafka" }
kafkaStreams = { module = "org.apache.kafka:kafka-streams", version.ref = "kafka" }
kafkaJunit = { module = "com.github.charithe:kafka-junit", version.ref = "kafka-junit" }
kotlinxCoroutines = { module = "org.jetbrains.kotlinx:kotlinx-coroutines-core", version = "1.6.4" }
latencyUtils = { module = "org.latencyutils:LatencyUtils", version.ref = "latency-utils" }
lmaxDisruptor = "com.lmax:disruptor:3.4.4"
logback = { module = "ch.qos.logback:logback-classic", version.ref = "logback" }
logback14 = {module = "ch.qos.logback:logback-classic", version = "1.4.11" }
log4j = { module = "org.apache.logging.log4j:log4j-core", version.ref = "log4j" }
mavenResolverConnectorBasic = { module = "org.apache.maven.resolver:maven-resolver-connector-basic", version.ref = "maven-resolver" }
mavenResolverTransportHttp = { module = "org.apache.maven.resolver:maven-resolver-transport-http", version.ref = "maven-resolver" }
mavenResolverProvider = { module = "org.apache.maven:maven-resolver-provider", version = "3.8.8" }
mockitoCore = { module = "org.mockito:mockito-core", version.ref = "mockito" }
mongoSync = { module = "org.mongodb:mongodb-driver-sync", version.ref = "mongo" }
nettyBom = { module = "io.netty:netty-bom", version.ref = "netty" }
newrelicApi = { module = "com.newrelic.agent.java:newrelic-api", version.ref = "newrelic-api" }
okhttp = { module = "com.squareup.okhttp3:okhttp", version.ref = "okhttp" }
# some proto are marked alpha, hence the alpha version. metrics proto is what we use and it is marked stable
openTelemetry-proto = { module = "io.opentelemetry.proto:opentelemetry-proto", version = "0.19.0-alpha" }
postgre = { module = "org.postgresql:postgresql", version.ref = "postgre" }
prometheusClient = { module = "io.prometheus:simpleclient_common", version.ref = "prometheus" }
prometheusPushgateway = { module = "io.prometheus:simpleclient_pushgateway", version.ref = "prometheus" }
reactorBom = { module = "io.projectreactor:reactor-bom", version.ref = "reactor" }
restAssured = { module = "io.rest-assured:rest-assured", version.ref = "rest-assured" }
signalfx = { module = "com.signalfx.public:signalfx-java", version.ref = "signalfx" }
slf4jApi = { module = "org.slf4j:slf4j-api", version.ref = "slf4j" }
spectatorAtlas = { module = "com.netflix.spectator:spectator-reg-atlas", version.ref = "spectator-atlas" }
spring-context = { module = "org.springframework:spring-context", version.ref = "spring" }
spring-core = { module = "org.springframework:spring-core", version.ref = "spring" }
spring-cloud = { module = "org.springframework.cloud:spring-cloud-dependencies", version = "2021.0.8" }
spring-javaformatCheckstyle = { module = "io.spring.javaformat:spring-javaformat-checkstyle", version.ref = "spring-javaformat" }
systemStubsJupiter = { module = "uk.org.webcompere:system-stubs-jupiter", version = "2.1.3" }
testcontainers-junitJupiter = { module = "org.testcontainers:junit-jupiter", version.ref = "testcontainers" }
testcontainers-kafka = { module = "org.testcontainers:kafka", version.ref = "testcontainers" }
testcontainers-postgresql = { module = "org.testcontainers:postgresql", version.ref = "testcontainers" }
testcontainers-mongodb = { module = "org.testcontainers:mongodb", version.ref = "testcontainers" }
testcontainers = { module = "org.testcontainers:testcontainers", version.ref = "testcontainers" }
tomcatEmbed = { module = "org.apache.tomcat.embed:tomcat-embed-core", version.ref = "tomcat" }
wavefront = { module = "com.wavefront:wavefront-sdk-java", version.ref = "wavefront" }
wiremock = { module = "com.github.tomakehurst:wiremock-jre8-standalone", version.ref = "wiremock" }
wiremockJunit5 = { module = "ru.lanwen.wiremock:wiremock-junit5", version.ref = "wiremock-junit5" }

# plugin dependencies
plugin-license = { module = "gradle.plugin.com.hierynomus.gradle.plugins:license-gradle-plugin", version = "0.16.1" }
plugin-nebulaRelease = { module = "com.netflix.nebula:nebula-release-plugin", version = "17.2.2" }
plugin-nebulaPublishing = { module = "com.netflix.nebula:nebula-publishing-plugin", version = "20.3.0" }
plugin-nebulaProject = { module = "com.netflix.nebula:nebula-project-plugin", version = "10.1.5" }
plugin-nebulaInfo = { module = "com.netflix.nebula:gradle-info-plugin", version = "12.1.6" }
plugin-noHttp = { module = "io.spring.nohttp:nohttp-gradle", version = "0.0.11" }
plugin-nexusPublish = { module = "io.github.gradle-nexus:publish-plugin", version = "1.3.0" }
plugin-javaformat = { module = "io.spring.javaformat:spring-javaformat-gradle-plugin", version.ref = "spring-javaformat" }
plugin-japicmp = { module = "me.champeau.gradle:japicmp-gradle-plugin", version = "0.4.2" }
plugin-downloadTask = { module = "de.undercouch:gradle-download-task", version = "5.5.0" }
plugin-spotless = { module = "com.diffplug.spotless:spotless-plugin-gradle", version = "6.22.0" }<|MERGE_RESOLUTION|>--- conflicted
+++ resolved
@@ -38,12 +38,8 @@
 javax-cache = "1.1.1"
 javax-inject = "1"
 jaxb = "2.3.1"
-<<<<<<< HEAD
-jetty = "9.4.52.v20230823"
+jetty = "9.4.53.v20231009"
 jetty11 = "11.0.12"
-=======
-jetty = "9.4.53.v20231009"
->>>>>>> 15864ba1
 jersey2 = "2.37"
 jersey3 = "3.0.8"
 jmh = "1.37"
@@ -58,26 +54,14 @@
 logback = "1.2.12"
 log4j = "2.19.0"
 maven-resolver = "1.8.2"
-<<<<<<< HEAD
 mockito = "5.5.0"
 mongo = "4.8.2"
-netty = "4.1.99.Final"
+netty = "4.1.100.Final"
 newrelic-api = "5.14.0"
 okhttp = "5.0.0-alpha.11" # TODO is compiling against an alpha version intentional?
 postgre = "42.5.4"
 prometheus = "0.16.0"
-reactor = "2020.0.36"
-=======
-# 5.x requires JDK 11.
-mockito = "4.11.0"
-mongo = "4.6.1"
-netty = "4.1.100.Final"
-newrelic-api = "5.14.0"
-okhttp = "5.0.0-alpha.11" # TODO is compiling against an alpha version intentional?
-postgre = "42.3.8"
-prometheus = "0.15.0"
 reactor = "2020.0.37"
->>>>>>> 15864ba1
 rest-assured = "5.3.2"
 signalfx = "1.0.35"
 slf4j = "1.7.36"
