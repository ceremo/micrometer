--- conflicted
+++ resolved
@@ -186,13 +186,8 @@
     // Dependencies for @ClassPathExclusions
     testImplementation("org.junit.platform:junit-platform-engine")
     testImplementation("org.junit.platform:junit-platform-launcher")
-<<<<<<< HEAD
-    testImplementation("org.apache.maven.resolver:maven-resolver-connector-basic:latest.release")
-    testImplementation("org.apache.maven:maven-resolver-provider:3.+") {
-=======
     testImplementation(libs.mavenResolverConnectorBasic)
     testImplementation(libs.mavenResolverProvider) {
->>>>>>> 94a17e05
         exclude(group: "javax.inject", module: "javax.inject")
     }
     testImplementation(libs.mavenResolverTransportHttp) {
