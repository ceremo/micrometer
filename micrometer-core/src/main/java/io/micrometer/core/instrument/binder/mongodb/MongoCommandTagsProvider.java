--- conflicted
+++ resolved
@@ -31,7 +31,6 @@
     /**
      * Signals that a command has started and is a chance for implementations to prepare
      * or do any necessary pre-processing.
-     *
      * @param commandStartedEvent event representing the issued command
      * @since 1.8.0
      */
@@ -40,12 +39,7 @@
 
     /**
      * Provides tags to be associated with metrics for the given Mongo command.
-<<<<<<< HEAD
-     *
      * @param commandEvent event representing the issued command
-=======
-     * @param commandEvent the Mongo command
->>>>>>> 4f3cf5ac
      * @return tags to associate with metrics recorded for the command
      */
     Iterable<Tag> commandTags(CommandEvent commandEvent);
