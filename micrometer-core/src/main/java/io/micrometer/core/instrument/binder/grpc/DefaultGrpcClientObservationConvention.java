/*
 * Copyright 2022 the original author or authors.
 *
 * Licensed under the Apache License, Version 2.0 (the "License");
 * you may not use this file except in compliance with the License.
 * You may obtain a copy of the License at
 *
 * https://www.apache.org/licenses/LICENSE-2.0
 *
 * Unless required by applicable law or agreed to in writing, software
 * distributed under the License is distributed on an "AS IS" BASIS,
 * WITHOUT WARRANTIES OR CONDITIONS OF ANY KIND, either express or implied.
 * See the License for the specific language governing permissions and
 * limitations under the License.
 */
package io.micrometer.core.instrument.binder.grpc;

import io.micrometer.common.KeyValue;
import io.micrometer.common.KeyValues;
import io.micrometer.core.instrument.binder.grpc.GrpcObservationDocumentation.LowCardinalityKeyNames;

/**
 * Default convention for gRPC client. This class defines how to extract values from
 * {@link GrpcClientObservationContext}.
 *
 * @author Tadaya Tsuyukubo
 * @since 1.10.0
 */
public class DefaultGrpcClientObservationConvention implements GrpcClientObservationConvention {

    private static final KeyValue STATUS_CODE_UNKNOWN = LowCardinalityKeyNames.STATUS_CODE.withValue(UNKNOWN);

    @Override
    public String getName() {
        return "grpc.client";
    }

    @Override
    public String getContextualName(GrpcClientObservationContext context) {
        return context.getFullMethodName();
    }

    @Override
    public KeyValues getLowCardinalityKeyValues(GrpcClientObservationContext context) {
<<<<<<< HEAD
        String statusCode = context.getStatusCode() != null ? context.getStatusCode().name() : UNKNOWN;
        String peerPort = context.getPeerPort() != null ? context.getPeerPort().toString() : UNKNOWN;
        return KeyValues.of(LowCardinalityKeyNames.STATUS_CODE.withValue(statusCode),
                LowCardinalityKeyNames.PEER_NAME.withValue(context.getPeerName()),
                LowCardinalityKeyNames.PEER_PORT.withValue(peerPort),
                LowCardinalityKeyNames.METHOD.withValue(context.getMethodName()),
=======
        KeyValue statusCodeKeyValue = context.getStatusCode() != null
                ? LowCardinalityKeyNames.STATUS_CODE.withValue(context.getStatusCode().name()) : STATUS_CODE_UNKNOWN;
        return KeyValues.of(statusCodeKeyValue, LowCardinalityKeyNames.METHOD.withValue(context.getMethodName()),
>>>>>>> 7f5071f0
                LowCardinalityKeyNames.SERVICE.withValue(context.getServiceName()),
                LowCardinalityKeyNames.METHOD_TYPE.withValue(context.getMethodType().name()));
    }

}<|MERGE_RESOLUTION|>--- conflicted
+++ resolved
@@ -30,6 +30,8 @@
 
     private static final KeyValue STATUS_CODE_UNKNOWN = LowCardinalityKeyNames.STATUS_CODE.withValue(UNKNOWN);
 
+    private static final KeyValue PEER_PORT_UNKNOWN = LowCardinalityKeyNames.PEER_PORT.withValue(UNKNOWN);
+
     @Override
     public String getName() {
         return "grpc.client";
@@ -42,18 +44,12 @@
 
     @Override
     public KeyValues getLowCardinalityKeyValues(GrpcClientObservationContext context) {
-<<<<<<< HEAD
-        String statusCode = context.getStatusCode() != null ? context.getStatusCode().name() : UNKNOWN;
-        String peerPort = context.getPeerPort() != null ? context.getPeerPort().toString() : UNKNOWN;
-        return KeyValues.of(LowCardinalityKeyNames.STATUS_CODE.withValue(statusCode),
-                LowCardinalityKeyNames.PEER_NAME.withValue(context.getPeerName()),
-                LowCardinalityKeyNames.PEER_PORT.withValue(peerPort),
-                LowCardinalityKeyNames.METHOD.withValue(context.getMethodName()),
-=======
         KeyValue statusCodeKeyValue = context.getStatusCode() != null
                 ? LowCardinalityKeyNames.STATUS_CODE.withValue(context.getStatusCode().name()) : STATUS_CODE_UNKNOWN;
-        return KeyValues.of(statusCodeKeyValue, LowCardinalityKeyNames.METHOD.withValue(context.getMethodName()),
->>>>>>> 7f5071f0
+        KeyValue peerPortKeyValue = context.getPeerPort() != null
+                ? LowCardinalityKeyNames.PEER_PORT.withValue(context.getPeerPort().toString()) : PEER_PORT_UNKNOWN;
+        return KeyValues.of(statusCodeKeyValue, LowCardinalityKeyNames.PEER_NAME.withValue(context.getPeerName()),
+                peerPortKeyValue, LowCardinalityKeyNames.METHOD.withValue(context.getMethodName()),
                 LowCardinalityKeyNames.SERVICE.withValue(context.getServiceName()),
                 LowCardinalityKeyNames.METHOD_TYPE.withValue(context.getMethodType().name()));
     }
