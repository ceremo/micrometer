--- conflicted
+++ resolved
@@ -262,11 +262,7 @@
             }
 
             private String getTagValue(Meter.Id id) {
-<<<<<<< HEAD
-                return (id.getName().equals(meterNamePrefix) ? id.getTag(tagKey) : null);
-=======
                 return (id.getName().startsWith(meterNamePrefix) ? id.getTag(tagKey) : null);
->>>>>>> 908f82d0
             }
 
             @Override
