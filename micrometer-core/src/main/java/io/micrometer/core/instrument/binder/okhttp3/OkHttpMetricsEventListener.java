--- conflicted
+++ resolved
@@ -22,11 +22,7 @@
 import io.micrometer.core.lang.NonNullApi;
 import io.micrometer.core.lang.NonNullFields;
 import io.micrometer.core.lang.Nullable;
-import okhttp3.Call;
-import okhttp3.EventListener;
-import okhttp3.OkHttpClient;
-import okhttp3.Request;
-import okhttp3.Response;
+import okhttp3.*;
 
 import java.io.IOException;
 import java.lang.reflect.Method;
@@ -140,15 +136,11 @@
         Request request = state.request;
         boolean requestAvailable = request != null;
 
-<<<<<<< HEAD
-        String uri = state.response != null && (state.response.code() == 404 || state.response.code() == 301)
-                ? "NOT_FOUND" : urlMapper.apply(request);
-
         Tags requestTags = requestAvailable ? getRequestTags(request).and(generateTagsForRoute(request)) : Tags.empty();
 
         Iterable<Tag> tags = Tags.of(
                         "method", requestAvailable ? request.method() : "UNKNOWN",
-                        "uri", requestAvailable ? uri : "UNKNOWN",
+                        "uri", getUriTag(state, request),
                         "status", getStatusMessage(state.response, state.exception)
                 )
                 .and(extraTags)
@@ -157,16 +149,6 @@
                         .collect(toList()))
                 .and(requestTags);
         tags = includeHostTag ? Tags.of(tags).and("host", requestAvailable ? request.url().host() : "UNKNOWN") : tags;
-=======
-        Tags requestTags = requestAvailable ? getRequestTags(request) : Tags.empty();
-
-        Iterable<Tag> tags = Tags.concat(extraTags, Tags.of(
-            "method", requestAvailable ? request.method() : "UNKNOWN",
-            "uri", getUriTag(state, request),
-            "status", getStatusMessage(state.response, state.exception),
-            "host", requestAvailable ? request.url().host() : "UNKNOWN"
-        )).and(requestTags);
->>>>>>> 3a17653a
 
         Timer.builder(this.requestsMetricName)
                 .tags(tags)
@@ -183,7 +165,7 @@
         );
     }
 
-    private String getUriTag(CallState state, Request request) {
+    private String getUriTag(CallState state, @Nullable Request request) {
         if (request == null) {
             return "UNKNOWN";
         }
