--- conflicted
+++ resolved
@@ -77,11 +77,8 @@
  * @author Johnny Lim
  * @author Nejc Korasa
  * @author Jonatan Ivanov
-<<<<<<< HEAD
  * @author Yanming Zhou
-=======
  * @author Jeonggi Kim
->>>>>>> 12c1f082
  * @since 1.0.0
  */
 @Aspect
