--- conflicted
+++ resolved
@@ -170,19 +170,13 @@
             assertThat(clientHandler.getEvents()).containsExactly(GrpcClientEvents.MESSAGE_SENT,
                     GrpcClientEvents.MESSAGE_RECEIVED);
             // tag::assertion[]
-<<<<<<< HEAD
-            assertThat(observationRegistry)
-                .hasAnObservation(observationContextAssert -> observationContextAssert.hasNameEqualTo("grpc.client"))
-                .hasAnObservation(observationContextAssert -> observationContextAssert.hasNameEqualTo("grpc.server"));
-=======
-            TestObservationRegistryAssert.assertThat(observationRegistry).hasAnObservation(observationContextAssert -> {
+            assertThat(observationRegistry).hasAnObservation(observationContextAssert -> {
                 observationContextAssert.hasNameEqualTo("grpc.client");
                 assertCommonKeyValueNames(observationContextAssert);
             }).hasAnObservation(observationContextAssert -> {
                 observationContextAssert.hasNameEqualTo("grpc.server");
                 assertCommonKeyValueNames(observationContextAssert);
             });
->>>>>>> 16ea9c9a
             // end::assertion[]
             verifyHeaders();
         }
@@ -215,13 +209,7 @@
 
             await().until(() -> futures.stream().allMatch(Future::isDone));
             assertThat(responses).hasSize(count).containsExactlyInAnyOrderElementsOf(messages);
-<<<<<<< HEAD
-            assertThat(observationRegistry)
-                .hasAnObservation(observationContextAssert -> observationContextAssert.hasNameEqualTo("grpc.client"))
-                .hasAnObservation(observationContextAssert -> observationContextAssert.hasNameEqualTo("grpc.server"));
-=======
             assertClientAndServerObservations();
->>>>>>> 16ea9c9a
             verifyHeaders();
         }
 
@@ -262,13 +250,7 @@
             verifyServerContext("grpc.testing.SimpleService", "ClientStreamingRpc",
                     "grpc.testing.SimpleService/ClientStreamingRpc", MethodType.CLIENT_STREAMING);
             assertThat(serverHandler.getContext().getStatusCode()).isEqualTo(Code.OK);
-<<<<<<< HEAD
-            assertThat(observationRegistry)
-                .hasAnObservation(observationContextAssert -> observationContextAssert.hasNameEqualTo("grpc.client"))
-                .hasAnObservation(observationContextAssert -> observationContextAssert.hasNameEqualTo("grpc.server"));
-=======
             assertClientAndServerObservations();
->>>>>>> 16ea9c9a
             verifyHeaders();
         }
 
@@ -301,13 +283,7 @@
             assertThat(clientHandler.getContext().getStatusCode()).isEqualTo(Code.OK);
             assertThat(clientHandler.getEvents()).containsExactly(GrpcClientEvents.MESSAGE_SENT,
                     GrpcClientEvents.MESSAGE_RECEIVED, GrpcClientEvents.MESSAGE_RECEIVED);
-<<<<<<< HEAD
-            assertThat(observationRegistry)
-                .hasAnObservation(observationContextAssert -> observationContextAssert.hasNameEqualTo("grpc.client"))
-                .hasAnObservation(observationContextAssert -> observationContextAssert.hasNameEqualTo("grpc.server"));
-=======
             assertClientAndServerObservations();
->>>>>>> 16ea9c9a
             verifyHeaders();
         }
 
@@ -358,13 +334,7 @@
 
             assertThat(serverHandler.getContext().getStatusCode()).isEqualTo(Code.OK);
             assertThat(clientHandler.getContext().getStatusCode()).isEqualTo(Code.OK);
-<<<<<<< HEAD
-            assertThat(observationRegistry)
-                .hasAnObservation(observationContextAssert -> observationContextAssert.hasNameEqualTo("grpc.client"))
-                .hasAnObservation(observationContextAssert -> observationContextAssert.hasNameEqualTo("grpc.server"));
-=======
             assertClientAndServerObservations();
->>>>>>> 16ea9c9a
             verifyHeaders();
         }
 
@@ -402,7 +372,7 @@
     }
 
     private void assertClientAndServerObservations() {
-        TestObservationRegistryAssert.assertThat(observationRegistry).hasAnObservation(observationContextAssert -> {
+        assertThat(observationRegistry).hasAnObservation(observationContextAssert -> {
             observationContextAssert.hasNameEqualTo("grpc.client");
             assertCommonKeyValueNames(observationContextAssert);
         }).hasAnObservation(observationContextAssert -> {
@@ -444,12 +414,7 @@
             assertThat(clientHandler.getContext().getStatusCode()).isEqualTo(Code.UNKNOWN);
             assertThat(serverHandler.getEvents()).containsExactly(GrpcServerEvents.MESSAGE_RECEIVED);
             assertThat(clientHandler.getEvents()).containsExactly(GrpcClientEvents.MESSAGE_SENT);
-<<<<<<< HEAD
-            assertThat(observationRegistry).hasAnObservation(
-                    observationContextAssert -> observationContextAssert.hasNameEqualTo("grpc.server").hasError());
-=======
             assertServerErrorObservation();
->>>>>>> 16ea9c9a
         }
 
         @Test
@@ -471,12 +436,7 @@
             assertThat(serverHandler.getContext().getStatusCode()).isNull();
             assertThat(clientHandler.getEvents()).isEmpty();
             assertThat(serverHandler.getEvents()).isEmpty();
-<<<<<<< HEAD
-            assertThat(observationRegistry).hasAnObservation(
-                    observationContextAssert -> observationContextAssert.hasNameEqualTo("grpc.server").hasError());
-=======
             assertServerErrorObservation();
->>>>>>> 16ea9c9a
         }
 
         @Test
@@ -500,12 +460,7 @@
             assertThat(serverHandler.getContext().getStatusCode()).isNull();
             assertThat(clientHandler.getEvents()).containsExactly(GrpcClientEvents.MESSAGE_SENT);
             assertThat(serverHandler.getEvents()).containsExactly(GrpcServerEvents.MESSAGE_RECEIVED);
-<<<<<<< HEAD
-            assertThat(observationRegistry).hasAnObservation(
-                    observationContextAssert -> observationContextAssert.hasNameEqualTo("grpc.server").hasError());
-=======
             assertServerErrorObservation();
->>>>>>> 16ea9c9a
         }
 
         @Test
@@ -528,19 +483,14 @@
             assertThat(serverHandler.getContext().getStatusCode()).isNull();
             assertThat(clientHandler.getEvents()).isEmpty();
             assertThat(serverHandler.getEvents()).isEmpty();
-<<<<<<< HEAD
-            assertThat(observationRegistry).hasAnObservation(
-                    observationContextAssert -> observationContextAssert.hasNameEqualTo("grpc.server").hasError());
-=======
             assertServerErrorObservation();
         }
 
         private void assertServerErrorObservation() {
-            TestObservationRegistryAssert.assertThat(observationRegistry).hasAnObservation(observationContextAssert -> {
+            assertThat(observationRegistry).hasAnObservation(observationContextAssert -> {
                 observationContextAssert.hasNameEqualTo("grpc.server").hasError();
                 assertCommonKeyValueNames(observationContextAssert);
             });
->>>>>>> 16ea9c9a
         }
 
         private StreamObserver<SimpleResponse> createResponseObserver(AtomicBoolean errored) {
