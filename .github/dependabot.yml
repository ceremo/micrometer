version: 2
updates:
  - package-ecosystem: "github-actions"
    directory: "/"
    target-branch: "main"
    schedule:
      interval: "weekly"
  #  - package-ecosystem: gradle
  #    directory: "/"
  #    schedule:
  #      interval: monthly
  #    target-branch: "1.9.x"
  #    milestone: 136
  #    ignore:
  #      # metrics are better with https://github.com/Netflix/Hystrix/pull/1568 introduced
  #      # in hystrix 1.5.12, but Netflix re-released 1.5.11 as 1.5.18 late in 2018.
  #      # <=1.5.11 or 1.5.18 doesn't break with Micrometer, but open metrics won't be correct necessarily.
  #      - dependency-name: "com.netflix.hystrix:hystrix-core"
  #      # only upgrade patch versions
  #      - dependency-name: "*"
  #        update-types:
  #          - version-update:semver-major
  #          - version-update:semver-minor
  #    open-pull-requests-limit: 30
  - package-ecosystem: gradle
    directory: "/"
    schedule:
<<<<<<< HEAD
      interval: monthly
=======
      interval: daily
>>>>>>> 46d50ccd
    target-branch: "1.13.x"
    milestone: 233
    ignore:
      # metrics are better with https://github.com/Netflix/Hystrix/pull/1568 introduced
      # in hystrix 1.5.12, but Netflix re-released 1.5.11 as 1.5.18 late in 2018.
      # <=1.5.11 or 1.5.18 doesn't break with Micrometer, but open metrics won't be correct necessarily.
      - dependency-name: "com.netflix.hystrix:hystrix-core"
      # only upgrade patch versions
      - dependency-name: "*"
        update-types:
          - version-update:semver-major
          - version-update:semver-minor
    open-pull-requests-limit: 30
  - package-ecosystem: gradle
    directory: "/"
    schedule:
<<<<<<< HEAD
      interval: monthly
=======
      interval: daily
>>>>>>> 46d50ccd
    target-branch: "1.14.x"
    milestone: 250
    ignore:
      # metrics are better with https://github.com/Netflix/Hystrix/pull/1568 introduced
      # in hystrix 1.5.12, but Netflix re-released 1.5.11 as 1.5.18 late in 2018.
      # <=1.5.11 or 1.5.18 doesn't break with Micrometer, but open metrics won't be correct necessarily.
      - dependency-name: "com.netflix.hystrix:hystrix-core"
      # only upgrade patch versions
      - dependency-name: "*"
        update-types:
          - version-update:semver-major
          - version-update:semver-minor
    open-pull-requests-limit: 30
  - package-ecosystem: gradle
    directory: "/"
    schedule:
      interval: daily
    target-branch: "main"
    milestone: 185
    ignore:
      # metrics are better with https://github.com/Netflix/Hystrix/pull/1568 introduced
      # in hystrix 1.5.12, but Netflix re-released 1.5.11 as 1.5.18 late in 2018.
      # <=1.5.11 or 1.5.18 doesn't break with Micrometer, but open metrics won't be correct necessarily.
      - dependency-name: "com.netflix.hystrix:hystrix-core"
      # upgrade minor and patch versions on main
      - dependency-name: "*"
        update-types:
          - version-update:semver-major
    open-pull-requests-limit: 50<|MERGE_RESOLUTION|>--- conflicted
+++ resolved
@@ -25,11 +25,7 @@
   - package-ecosystem: gradle
     directory: "/"
     schedule:
-<<<<<<< HEAD
-      interval: monthly
-=======
       interval: daily
->>>>>>> 46d50ccd
     target-branch: "1.13.x"
     milestone: 233
     ignore:
@@ -46,11 +42,7 @@
   - package-ecosystem: gradle
     directory: "/"
     schedule:
-<<<<<<< HEAD
-      interval: monthly
-=======
       interval: daily
->>>>>>> 46d50ccd
     target-branch: "1.14.x"
     milestone: 250
     ignore:
