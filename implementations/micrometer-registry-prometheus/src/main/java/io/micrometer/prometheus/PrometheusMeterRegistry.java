/**
 * Copyright 2017 VMware, Inc.
 * <p>
 * Licensed under the Apache License, Version 2.0 (the "License");
 * you may not use this file except in compliance with the License.
 * You may obtain a copy of the License at
 * <p>
 * https://www.apache.org/licenses/LICENSE-2.0
 * <p>
 * Unless required by applicable law or agreed to in writing, software
 * distributed under the License is distributed on an "AS IS" BASIS,
 * WITHOUT WARRANTIES OR CONDITIONS OF ANY KIND, either express or implied.
 * See the License for the specific language governing permissions and
 * limitations under the License.
 */
package io.micrometer.prometheus;

import io.micrometer.core.instrument.*;
import io.micrometer.core.instrument.cumulative.CumulativeFunctionCounter;
import io.micrometer.core.instrument.cumulative.CumulativeFunctionTimer;
import io.micrometer.core.instrument.distribution.*;
import io.micrometer.core.instrument.distribution.pause.PauseDetector;
import io.micrometer.core.instrument.internal.CumulativeHistogramLongTaskTimer;
import io.micrometer.core.instrument.internal.DefaultGauge;
import io.micrometer.core.instrument.internal.DefaultMeter;
import io.micrometer.core.lang.Nullable;
import io.prometheus.client.Collector;
import io.prometheus.client.CollectorRegistry;
import io.prometheus.client.exporter.common.TextFormat;

import java.io.IOException;
import java.io.StringWriter;
import java.io.Writer;
import java.util.LinkedList;
import java.util.List;
import java.util.concurrent.ConcurrentHashMap;
import java.util.concurrent.ConcurrentMap;
import java.util.concurrent.TimeUnit;
import java.util.function.BiConsumer;
import java.util.function.Consumer;
import java.util.function.ToDoubleFunction;
import java.util.function.ToLongFunction;
import java.util.stream.Stream;

import static java.util.stream.Collectors.joining;
import static java.util.stream.Collectors.toList;
import static java.util.stream.StreamSupport.stream;

/**
 * {@link MeterRegistry} for Prometheus.
 *
 * @author Jon Schneider
 * @author Johnny Lim
 */
public class PrometheusMeterRegistry extends MeterRegistry {
    private final PrometheusConfig prometheusConfig;
    private final CollectorRegistry registry;
    private final ConcurrentMap<String, MicrometerCollector> collectorMap = new ConcurrentHashMap<>();

    public PrometheusMeterRegistry(PrometheusConfig config) {
        this(config, new CollectorRegistry(), Clock.SYSTEM);
    }

    public PrometheusMeterRegistry(PrometheusConfig config, CollectorRegistry registry, Clock clock) {
        super(clock);

        config.requireValid();

        this.prometheusConfig = config;
        this.registry = registry;

        config().namingConvention(new PrometheusNamingConvention());
        config().onMeterRemoved(this::onMeterRemoved);
    }

    private static List<String> tagValues(Meter.Id id) {
        return stream(id.getTagsAsIterable().spliterator(), false).map(Tag::getValue).collect(toList());
    }

    /**
     * @return Content that should be included in the response body for an endpoint designated for
     * Prometheus to scrape from.
     */
    public String scrape() {
        Writer writer = new StringWriter();
        try {
            scrape(writer);
        } catch (IOException e) {
            // This actually never happens since StringWriter::write() doesn't throw any IOException
            throw new RuntimeException(e);
        }
        return writer.toString();
    }

    /**
     * Scrape to the specified writer.
     *
     * @param writer Target that serves the content to be scraped by Prometheus.
     * @throws IOException if writing fails
     * @since 1.2.0
     */
    public void scrape(Writer writer) throws IOException {
        TextFormat.write004(writer, registry.metricFamilySamples());
    }

    @Override
    public Counter newCounter(Meter.Id id) {
        PrometheusCounter counter = new PrometheusCounter(id);
        applyToCollector(id, (collector) -> {
            List<String> tagValues = tagValues(id);
            collector.add(tagValues, (conventionName, tagKeys) -> Stream.of(new MicrometerCollector.Family(Collector.Type.COUNTER, conventionName,
                    new Collector.MetricFamilySamples.Sample(conventionName, tagKeys, tagValues, counter.count()))));
        });
        return counter;
    }

    @Override
    public DistributionSummary newDistributionSummary(Meter.Id id, DistributionStatisticConfig distributionStatisticConfig, double scale) {
        PrometheusDistributionSummary summary = new PrometheusDistributionSummary(id, clock, distributionStatisticConfig, scale, prometheusConfig.histogramFlavor());
        applyToCollector(id, (collector) -> {
            List<String> tagValues = tagValues(id);
            collector.add(tagValues, (conventionName, tagKeys) -> {
                Stream.Builder<Collector.MetricFamilySamples.Sample> samples = Stream.builder();

                final ValueAtPercentile[] percentileValues = summary.takeSnapshot().percentileValues();
                final CountAtBucket[] histogramCounts = summary.histogramCounts();
                double count = summary.count();

                if (percentileValues.length > 0) {
                    List<String> quantileKeys = new LinkedList<>(tagKeys);
                    quantileKeys.add("quantile");

                    // satisfies https://prometheus.io/docs/concepts/metric_types/#summary
                    for (ValueAtPercentile v : percentileValues) {
                        List<String> quantileValues = new LinkedList<>(tagValues);
                        quantileValues.add(Collector.doubleToGoString(v.percentile()));
                        samples.add(new Collector.MetricFamilySamples.Sample(
                                conventionName, quantileKeys, quantileValues, v.value()));
                    }
                }

                Collector.Type type = Collector.Type.SUMMARY;
                if (histogramCounts.length > 0) {
                    // Prometheus doesn't balk at a metric being BOTH a histogram and a summary
                    type = Collector.Type.HISTOGRAM;

                    List<String> histogramKeys = new LinkedList<>(tagKeys);
                    String sampleName = conventionName + "_bucket";
                    switch (summary.histogramFlavor()) {
                        case Prometheus:
                            histogramKeys.add("le");

                            // satisfies https://prometheus.io/docs/concepts/metric_types/#histogram
                            for (CountAtBucket c : histogramCounts) {
                                final List<String> histogramValues = new LinkedList<>(tagValues);
                                histogramValues.add(Collector.doubleToGoString(c.bucket()));
                                samples.add(new Collector.MetricFamilySamples.Sample(
                                        sampleName, histogramKeys, histogramValues, c.count()));
                            }

                            // the +Inf bucket should always equal `count`
                            final List<String> histogramValues = new LinkedList<>(tagValues);
                            histogramValues.add("+Inf");
                            samples.add(new Collector.MetricFamilySamples.Sample(
<<<<<<< HEAD
                                    sampleName, histogramKeys, histogramValues, count));
                            break;
                        case VictoriaMetrics:
                            histogramKeys.add("vmrange");

                            for (CountAtBucket c : histogramCounts) {
                                final List<String> histogramValuesVM = new LinkedList<>(tagValues);
                                histogramValuesVM.add(FixedBoundaryVictoriaMetricsHistogram.getRangeTagValue(c.bucket()));
                                samples.add(new Collector.MetricFamilySamples.Sample(
                                        sampleName, histogramKeys, histogramValuesVM, c.count()));
                            }
                            break;
                        default:
                            break;
                    }
=======
                                    sampleName, histogramKeys, histogramValues, c.count()));
                        }

                        if (Double.isFinite(histogramCounts[histogramCounts.length - 1].bucket())) {
                            // the +Inf bucket should always equal `count`
                            final List<String> histogramValues = new LinkedList<>(tagValues);
                            histogramValues.add("+Inf");
                            samples.add(new Collector.MetricFamilySamples.Sample(
                                    sampleName, histogramKeys, histogramValues, count));
                        }
                        break;
                    case VictoriaMetrics:
                        histogramKeys.add("vmrange");
>>>>>>> 3e06732d

                }

                samples.add(new Collector.MetricFamilySamples.Sample(
                        conventionName + "_count", tagKeys, tagValues, count));

                samples.add(new Collector.MetricFamilySamples.Sample(
                        conventionName + "_sum", tagKeys, tagValues, summary.totalAmount()));

                return Stream.of(new MicrometerCollector.Family(type, conventionName, samples.build()),
                        new MicrometerCollector.Family(Collector.Type.GAUGE, conventionName + "_max",
                                new Collector.MetricFamilySamples.Sample(conventionName + "_max", tagKeys, tagValues, summary.max())));
            });
        });
        return summary;
    }

    @Override
    protected io.micrometer.core.instrument.Timer newTimer(Meter.Id id, DistributionStatisticConfig distributionStatisticConfig, PauseDetector pauseDetector) {
        PrometheusTimer timer = new PrometheusTimer(id, clock, distributionStatisticConfig, pauseDetector, prometheusConfig.histogramFlavor());
        applyToCollector(id, (collector) ->
                addDistributionStatisticSamples(distributionStatisticConfig, collector, timer, tagValues(id), false));
        return timer;
    }

    @Override
    protected <T> io.micrometer.core.instrument.Gauge newGauge(Meter.Id id, @Nullable T obj, ToDoubleFunction<T> valueFunction) {
        Gauge gauge = new DefaultGauge<>(id, obj, valueFunction);
        applyToCollector(id, (collector) -> {
            List<String> tagValues = tagValues(id);
            collector.add(tagValues, (conventionName, tagKeys) -> Stream.of(new MicrometerCollector.Family(Collector.Type.GAUGE, conventionName,
                    new Collector.MetricFamilySamples.Sample(conventionName, tagKeys, tagValues, gauge.value()))));
        });
        return gauge;
    }

    @Override
    protected LongTaskTimer newLongTaskTimer(Meter.Id id, DistributionStatisticConfig distributionStatisticConfig) {
        LongTaskTimer ltt = new CumulativeHistogramLongTaskTimer(id, clock, getBaseTimeUnit(), distributionStatisticConfig);
        applyToCollector(id, (collector) ->
                addDistributionStatisticSamples(distributionStatisticConfig, collector, ltt, tagValues(id), true));
        return ltt;
    }

    @Override
    protected <T> FunctionTimer newFunctionTimer(Meter.Id id, T obj, ToLongFunction<T> countFunction, ToDoubleFunction<T> totalTimeFunction, TimeUnit totalTimeFunctionUnit) {
        FunctionTimer ft = new CumulativeFunctionTimer<>(id, obj, countFunction, totalTimeFunction, totalTimeFunctionUnit, getBaseTimeUnit());
        applyToCollector(id, (collector) -> {
            List<String> tagValues = tagValues(id);
            collector.add(tagValues, (conventionName, tagKeys) -> Stream.of(new MicrometerCollector.Family(Collector.Type.SUMMARY, conventionName,
                    new Collector.MetricFamilySamples.Sample(conventionName + "_count", tagKeys, tagValues, ft.count()),
                    new Collector.MetricFamilySamples.Sample(conventionName + "_sum", tagKeys, tagValues, ft.totalTime(TimeUnit.SECONDS))
            )));
        });
        return ft;
    }

    @Override
    protected <T> FunctionCounter newFunctionCounter(Meter.Id id, T obj, ToDoubleFunction<T> countFunction) {
        FunctionCounter fc = new CumulativeFunctionCounter<>(id, obj, countFunction);
        applyToCollector(id, (collector) -> {
            List<String> tagValues = tagValues(id);
            collector.add(tagValues, (conventionName, tagKeys) -> Stream.of(new MicrometerCollector.Family(Collector.Type.COUNTER, conventionName,
                    new Collector.MetricFamilySamples.Sample(conventionName, tagKeys, tagValues, fc.count())
            )));
        });
        return fc;
    }

    @Override
    protected Meter newMeter(Meter.Id id, Meter.Type type, Iterable<Measurement> measurements) {
        Collector.Type promType = Collector.Type.UNTYPED;
        switch (type) {
            case COUNTER:
                promType = Collector.Type.COUNTER;
                break;
            case GAUGE:
                promType = Collector.Type.GAUGE;
                break;
            case DISTRIBUTION_SUMMARY:
            case TIMER:
                promType = Collector.Type.SUMMARY;
                break;
        }

        final Collector.Type finalPromType = promType;

        applyToCollector(id, (collector) -> {
            List<String> tagValues = tagValues(id);
            collector.add(tagValues, (conventionName, tagKeys) -> {
                List<String> statKeys = new LinkedList<>(tagKeys);
                statKeys.add("statistic");

                return Stream.of(new MicrometerCollector.Family(finalPromType, conventionName,
                        stream(measurements.spliterator(), false)
                                .map(m -> {
                                    List<String> statValues = new LinkedList<>(tagValues);
                                    statValues.add(m.getStatistic().toString());

                                    String name = conventionName;
                                    switch (m.getStatistic()) {
                                        case TOTAL:
                                        case TOTAL_TIME:
                                            name += "_sum";
                                            break;
                                        case MAX:
                                            name += "_max";
                                            break;
                                        case ACTIVE_TASKS:
                                            name += "_active_count";
                                            break;
                                        case DURATION:
                                            name += "_duration_sum";
                                            break;
                                    }

                                    return new Collector.MetricFamilySamples.Sample(name, statKeys, statValues, m.getValue());
                                })));
            });
        });

        return new DefaultMeter(id, type, measurements);
    }

    @Override
    protected TimeUnit getBaseTimeUnit() {
        return TimeUnit.SECONDS;
    }

    /**
     * @return The underlying Prometheus {@link CollectorRegistry}.
     */
    public CollectorRegistry getPrometheusRegistry() {
        return registry;
    }

    private void addDistributionStatisticSamples(DistributionStatisticConfig distributionStatisticConfig, MicrometerCollector collector,
                                                 HistogramSupport histogramSupport, List<String> tagValues, boolean forLongTaskTimer) {
        collector.add(tagValues, (conventionName, tagKeys) -> {
            Stream.Builder<Collector.MetricFamilySamples.Sample> samples = Stream.builder();

            HistogramSnapshot histogramSnapshot = histogramSupport.takeSnapshot();
            ValueAtPercentile[] percentileValues = histogramSnapshot.percentileValues();
            CountAtBucket[] histogramCounts = histogramSnapshot.histogramCounts();
            double count = histogramSnapshot.count();

            if (percentileValues.length > 0) {
                List<String> quantileKeys = new LinkedList<>(tagKeys);
                quantileKeys.add("quantile");

                // satisfies https://prometheus.io/docs/concepts/metric_types/#summary
                for (ValueAtPercentile v : percentileValues) {
                    List<String> quantileValues = new LinkedList<>(tagValues);
                    quantileValues.add(Collector.doubleToGoString(v.percentile()));
                    samples.add(new Collector.MetricFamilySamples.Sample(
                            conventionName, quantileKeys, quantileValues, v.value(TimeUnit.SECONDS)));
                }
            }

            Collector.Type type = distributionStatisticConfig.isPublishingHistogram() ? Collector.Type.HISTOGRAM : Collector.Type.SUMMARY;
            if (histogramCounts.length > 0) {
                // Prometheus doesn't balk at a metric being BOTH a histogram and a summary
                type = Collector.Type.HISTOGRAM;

                List<String> histogramKeys = new LinkedList<>(tagKeys);

                String sampleName = conventionName + "_bucket";
                switch (prometheusConfig.histogramFlavor()) {
                    case Prometheus:
                        histogramKeys.add("le");

                        // satisfies https://prometheus.io/docs/concepts/metric_types/#histogram
                        for (CountAtBucket c : histogramCounts) {
                            final List<String> histogramValues = new LinkedList<>(tagValues);
                            histogramValues.add(Collector.doubleToGoString(c.bucket(TimeUnit.SECONDS)));
                            samples.add(new Collector.MetricFamilySamples.Sample(
                                    sampleName, histogramKeys, histogramValues, c.count()));
                        }

                        // the +Inf bucket should always equal `count`
                        final List<String> histogramValues = new LinkedList<>(tagValues);
                        histogramValues.add("+Inf");
                        samples.add(new Collector.MetricFamilySamples.Sample(
                                sampleName, histogramKeys, histogramValues, count));
                        break;
                    case VictoriaMetrics:
                        histogramKeys.add("vmrange");

                        for (CountAtBucket c : histogramCounts) {
                            final List<String> histogramValuesVM = new LinkedList<>(tagValues);
                            histogramValuesVM.add(FixedBoundaryVictoriaMetricsHistogram.getRangeTagValue(c.bucket()));
                            samples.add(new Collector.MetricFamilySamples.Sample(
                                    sampleName, histogramKeys, histogramValuesVM, c.count()));
                        }
                        break;
                    default:
                        break;
                }

            }

            samples.add(new Collector.MetricFamilySamples.Sample(
                    conventionName + (forLongTaskTimer ? "_active_count" : "_count"), tagKeys, tagValues, count));

            samples.add(new Collector.MetricFamilySamples.Sample(
                    conventionName + (forLongTaskTimer ? "_duration_sum" : "_sum"), tagKeys, tagValues, histogramSnapshot.total(TimeUnit.SECONDS)));

            return Stream.of(new MicrometerCollector.Family(type, conventionName, samples.build()),
                    new MicrometerCollector.Family(Collector.Type.GAUGE, conventionName + "_max", Stream.of(
                            new Collector.MetricFamilySamples.Sample(conventionName + "_max", tagKeys, tagValues,
                                    histogramSnapshot.max(getBaseTimeUnit())))));
        });
    }

    private void onMeterRemoved(Meter meter) {
        MicrometerCollector collector = collectorMap.get(getConventionName(meter.getId()));
        if (collector != null) {
            collector.remove(tagValues(meter.getId()));
            if (collector.isEmpty()) {
                collectorMap.remove(getConventionName(meter.getId()));
                getPrometheusRegistry().unregister(collector);
            }
        }
    }

    private void applyToCollector(Meter.Id id, Consumer<MicrometerCollector> consumer) {
        collectorMap.compute(getConventionName(id), (name, existingCollector) -> {
            if (existingCollector == null) {
                MicrometerCollector micrometerCollector = new MicrometerCollector(id, config().namingConvention(), prometheusConfig);
                consumer.accept(micrometerCollector);
                return micrometerCollector.register(registry);
            }

            List<String> tagKeys = getConventionTags(id).stream().map(Tag::getKey).collect(toList());
            if (existingCollector.getTagKeys().equals(tagKeys)) {
                consumer.accept(existingCollector);
                return existingCollector;
            }

            meterRegistrationFailed(id, "Prometheus requires that all meters with the same name have the same" +
                    " set of tag keys. There is already an existing meter named '" + id.getName() + "' containing tag keys [" +
                    String.join(", ", collectorMap.get(getConventionName(id)).getTagKeys()) + "]. The meter you are attempting to register" +
                    " has keys [" + getConventionTags(id).stream().map(Tag::getKey).collect(joining(", ")) + "].");
            return existingCollector;
        });
    }

    @Override
    protected DistributionStatisticConfig defaultHistogramConfig() {
        return DistributionStatisticConfig.builder()
                .expiry(prometheusConfig.step())
                .build()
                .merge(DistributionStatisticConfig.DEFAULT);
    }

    /**
     * For use with {@link MeterRegistry.Config#onMeterRegistrationFailed(BiConsumer)} when you want meters with the same name
     * but different tags to cause an unchecked exception.
     *
     * @return This registry
     * @since 1.6.0
     */
    public PrometheusMeterRegistry throwExceptionOnRegistrationFailure() {
        config().onMeterRegistrationFailed((id, reason) -> {
            throw new IllegalArgumentException(reason);
        });

        return this;
    }
}<|MERGE_RESOLUTION|>--- conflicted
+++ resolved
@@ -158,12 +158,13 @@
                                         sampleName, histogramKeys, histogramValues, c.count()));
                             }
 
-                            // the +Inf bucket should always equal `count`
-                            final List<String> histogramValues = new LinkedList<>(tagValues);
-                            histogramValues.add("+Inf");
-                            samples.add(new Collector.MetricFamilySamples.Sample(
-<<<<<<< HEAD
-                                    sampleName, histogramKeys, histogramValues, count));
+                            if (Double.isFinite(histogramCounts[histogramCounts.length - 1].bucket())) {
+                                // the +Inf bucket should always equal `count`
+                                final List<String> histogramValues = new LinkedList<>(tagValues);
+                                histogramValues.add("+Inf");
+                                samples.add(new Collector.MetricFamilySamples.Sample(
+                                        sampleName, histogramKeys, histogramValues, count));
+                            }
                             break;
                         case VictoriaMetrics:
                             histogramKeys.add("vmrange");
@@ -178,21 +179,6 @@
                         default:
                             break;
                     }
-=======
-                                    sampleName, histogramKeys, histogramValues, c.count()));
-                        }
-
-                        if (Double.isFinite(histogramCounts[histogramCounts.length - 1].bucket())) {
-                            // the +Inf bucket should always equal `count`
-                            final List<String> histogramValues = new LinkedList<>(tagValues);
-                            histogramValues.add("+Inf");
-                            samples.add(new Collector.MetricFamilySamples.Sample(
-                                    sampleName, histogramKeys, histogramValues, count));
-                        }
-                        break;
-                    case VictoriaMetrics:
-                        histogramKeys.add("vmrange");
->>>>>>> 3e06732d
 
                 }
 
