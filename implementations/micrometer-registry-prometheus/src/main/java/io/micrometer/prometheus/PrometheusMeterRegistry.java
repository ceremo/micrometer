--- conflicted
+++ resolved
@@ -245,66 +245,41 @@
                     List<String> histogramKeys = new ArrayList<>(tagKeys);
                     String sampleName = conventionName + "_bucket";
                     switch (summary.histogramFlavor()) {
-<<<<<<< HEAD
-                    case Prometheus:
-                        histogramKeys.add("le");
-
-                        Exemplar[] exemplars = summary.exemplars();
-
-                        // satisfies
-                        // https://prometheus.io/docs/concepts/metric_types/#histogram
-                        for (int i = 0; i < histogramCounts.length; i++) {
-                            CountAtBucket c = histogramCounts[i];
-                            final List<String> histogramValues = new ArrayList<>(tagValues);
-
-                            histogramValues.add(Collector.doubleToGoString(c.bucket()));
-
-                            if (exemplars == null) {
-                                samples.add(new Collector.MetricFamilySamples.Sample(sampleName, histogramKeys,
-                                        histogramValues, c.count()));
-                            }
-                            else {
-                                samples.add(new Collector.MetricFamilySamples.Sample(sampleName, histogramKeys,
-                                        histogramValues, c.count(), exemplars[i]));
-                            }
-                        }
-
-                        if (Double.isFinite(histogramCounts[histogramCounts.length - 1].bucket())) {
-                            // the +Inf bucket should always equal `count`
-                            final List<String> histogramValues = new ArrayList<>(tagValues);
-                            histogramValues.add("+Inf");
-                            if (exemplars == null) {
-                                samples.add(new Collector.MetricFamilySamples.Sample(sampleName, histogramKeys,
-                                        histogramValues, count));
-                            }
-                            else {
-                                samples.add(new Collector.MetricFamilySamples.Sample(sampleName, histogramKeys,
-                                        histogramValues, count, exemplars[exemplars.length - 1]));
-                            }
-                        }
-                        break;
-                    case VictoriaMetrics:
-                        histogramKeys.add("vmrange");
-=======
                         case Prometheus:
                             histogramKeys.add("le");
 
+                            Exemplar[] exemplars = summary.exemplars();
+
                             // satisfies
                             // https://prometheus.io/docs/concepts/metric_types/#histogram
-                            for (CountAtBucket c : histogramCounts) {
+                            for (int i = 0; i < histogramCounts.length; i++) {
+                                CountAtBucket c = histogramCounts[i];
                                 final List<String> histogramValues = new ArrayList<>(tagValues);
+
                                 histogramValues.add(Collector.doubleToGoString(c.bucket()));
-                                samples.add(new Collector.MetricFamilySamples.Sample(sampleName, histogramKeys,
-                                        histogramValues, c.count()));
+
+                                if (exemplars == null) {
+                                    samples.add(new Collector.MetricFamilySamples.Sample(sampleName, histogramKeys,
+                                            histogramValues, c.count()));
+                                }
+                                else {
+                                    samples.add(new Collector.MetricFamilySamples.Sample(sampleName, histogramKeys,
+                                            histogramValues, c.count(), exemplars[i]));
+                                }
                             }
->>>>>>> 651587b4
 
                             if (Double.isFinite(histogramCounts[histogramCounts.length - 1].bucket())) {
                                 // the +Inf bucket should always equal `count`
                                 final List<String> histogramValues = new ArrayList<>(tagValues);
                                 histogramValues.add("+Inf");
-                                samples.add(new Collector.MetricFamilySamples.Sample(sampleName, histogramKeys,
-                                        histogramValues, count));
+                                if (exemplars == null) {
+                                    samples.add(new Collector.MetricFamilySamples.Sample(sampleName, histogramKeys,
+                                            histogramValues, count));
+                                }
+                                else {
+                                    samples.add(new Collector.MetricFamilySamples.Sample(sampleName, histogramKeys,
+                                            histogramValues, count, exemplars[exemplars.length - 1]));
+                                }
                             }
                             break;
                         case VictoriaMetrics:
@@ -506,64 +481,35 @@
                     case Prometheus:
                         histogramKeys.add("le");
 
-<<<<<<< HEAD
-                    Exemplar[] exemplars = exemplarsSupplier.get();
-
-                    // satisfies
-                    // https://prometheus.io/docs/concepts/metric_types/#histogram
-                    for (int i = 0; i < histogramCounts.length; i++) {
-                        CountAtBucket c = histogramCounts[i];
+                        Exemplar[] exemplars = exemplarsSupplier.get();
+
+                        // satisfies
+                        // https://prometheus.io/docs/concepts/metric_types/#histogram
+                        for (int i = 0; i < histogramCounts.length; i++) {
+                            CountAtBucket c = histogramCounts[i];
+                            final List<String> histogramValues = new ArrayList<>(tagValues);
+                            histogramValues.add(Collector.doubleToGoString(c.bucket(TimeUnit.SECONDS)));
+                            if (exemplars == null) {
+                                samples.add(new Collector.MetricFamilySamples.Sample(sampleName, histogramKeys,
+                                        histogramValues, c.count()));
+                            }
+                            else {
+                                samples.add(new Collector.MetricFamilySamples.Sample(sampleName, histogramKeys,
+                                        histogramValues, c.count(), exemplars[i]));
+                            }
+                        }
+
+                        // the +Inf bucket should always equal `count`
                         final List<String> histogramValues = new ArrayList<>(tagValues);
-                        histogramValues.add(Collector.doubleToGoString(c.bucket(TimeUnit.SECONDS)));
+                        histogramValues.add("+Inf");
                         if (exemplars == null) {
                             samples.add(new Collector.MetricFamilySamples.Sample(sampleName, histogramKeys,
-                                    histogramValues, c.count()));
+                                    histogramValues, count));
                         }
                         else {
                             samples.add(new Collector.MetricFamilySamples.Sample(sampleName, histogramKeys,
-                                    histogramValues, c.count(), exemplars[i]));
+                                    histogramValues, count, exemplars[exemplars.length - 1]));
                         }
-                    }
-
-                    // the +Inf bucket should always equal `count`
-                    final List<String> histogramValues = new ArrayList<>(tagValues);
-                    histogramValues.add("+Inf");
-                    if (exemplars == null) {
-                        samples.add(new Collector.MetricFamilySamples.Sample(sampleName, histogramKeys, histogramValues,
-                                count));
-                    }
-                    else {
-                        samples.add(new Collector.MetricFamilySamples.Sample(sampleName, histogramKeys, histogramValues,
-                                count, exemplars[exemplars.length - 1]));
-                    }
-                    break;
-                case VictoriaMetrics:
-                    histogramKeys.add("vmrange");
-
-                    for (CountAtBucket c : histogramCounts) {
-                        final List<String> histogramValuesVM = new ArrayList<>(tagValues);
-                        histogramValuesVM.add(FixedBoundaryVictoriaMetricsHistogram.getRangeTagValue(c.bucket()));
-                        samples.add(new Collector.MetricFamilySamples.Sample(sampleName, histogramKeys,
-                                histogramValuesVM, c.count()));
-                    }
-                    break;
-                default:
-                    break;
-=======
-                        // satisfies
-                        // https://prometheus.io/docs/concepts/metric_types/#histogram
-                        for (CountAtBucket c : histogramCounts) {
-                            final List<String> histogramValues = new ArrayList<>(tagValues);
-                            histogramValues.add(Collector.doubleToGoString(c.bucket(TimeUnit.SECONDS)));
-                            samples.add(new Collector.MetricFamilySamples.Sample(sampleName, histogramKeys,
-                                    histogramValues, c.count()));
-                        }
-
-                        // the +Inf bucket should always equal `count`
-                        final List<String> histogramValues = new ArrayList<>(tagValues);
-                        histogramValues.add("+Inf");
-                        samples.add(new Collector.MetricFamilySamples.Sample(sampleName, histogramKeys, histogramValues,
-                                count));
                         break;
                     case VictoriaMetrics:
                         histogramKeys.add("vmrange");
@@ -577,7 +523,6 @@
                         break;
                     default:
                         break;
->>>>>>> 651587b4
                 }
 
             }
