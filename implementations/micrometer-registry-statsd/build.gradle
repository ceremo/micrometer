--- conflicted
+++ resolved
@@ -10,14 +10,11 @@
         // We do not use HTTP modules; exclude to avoid false positive CVE reports
         exclude module: 'netty-codec-http'
     }
-<<<<<<< HEAD
     // We need to make sure netty dns resolution works on all macs
     implementation(group: 'io.netty', name: 'netty-resolver-dns-native-macos', classifier: 'osx-x86_64')
     implementation(group: 'io.netty', name: 'netty-resolver-dns-native-macos', classifier: 'osx-aarch_64')
-=======
     implementation(group: 'io.netty', name: 'netty-transport-native-epoll', classifier: 'linux-aarch_64')
     implementation(group: 'io.netty', name: 'netty-transport-native-epoll', classifier: 'linux-x86_64')
->>>>>>> 99b90f2a
 
     testImplementation project(':micrometer-test')
     testImplementation 'io.projectreactor:reactor-test'
