/**
 * Copyright 2017 VMware, Inc.
 * <p>
 * Licensed under the Apache License, Version 2.0 (the "License");
 * you may not use this file except in compliance with the License.
 * You may obtain a copy of the License at
 * <p>
 * https://www.apache.org/licenses/LICENSE-2.0
 * <p>
 * Unless required by applicable law or agreed to in writing, software
 * distributed under the License is distributed on an "AS IS" BASIS,
 * WITHOUT WARRANTIES OR CONDITIONS OF ANY KIND, either express or implied.
 * See the License for the specific language governing permissions and
 * limitations under the License.
 */
package io.micrometer.statsd;

import io.micrometer.core.annotation.Incubating;
import io.micrometer.core.instrument.*;
import io.micrometer.core.instrument.config.NamingConvention;
import io.micrometer.core.instrument.distribution.DistributionStatisticConfig;
import io.micrometer.core.instrument.distribution.HistogramGauges;
import io.micrometer.core.instrument.distribution.pause.PauseDetector;
import io.micrometer.core.instrument.internal.DefaultMeter;
import io.micrometer.core.instrument.util.HierarchicalNameMapper;
import io.micrometer.core.lang.Nullable;
import io.micrometer.core.util.internal.logging.WarnThenDebugLogger;
import io.micrometer.statsd.internal.*;
import io.netty.util.AttributeKey;
import org.reactivestreams.Publisher;
import org.reactivestreams.Subscriber;
import org.reactivestreams.Subscription;
import reactor.core.Disposable;
import reactor.core.Disposables;
import reactor.core.publisher.DirectProcessor;
import reactor.core.publisher.Flux;
import reactor.core.publisher.FluxSink;
import reactor.core.publisher.Mono;
import reactor.netty.Connection;
import reactor.netty.tcp.TcpClient;
import reactor.netty.udp.UdpClient;
import reactor.util.context.Context;
import reactor.util.retry.Retry;

import java.net.PortUnreachableException;
import java.time.Duration;
import java.util.Arrays;
import java.util.Map;
import java.util.concurrent.ConcurrentHashMap;
import java.util.concurrent.TimeUnit;
import java.util.concurrent.atomic.AtomicBoolean;
import java.util.concurrent.atomic.AtomicReference;
import java.util.function.*;
import java.util.stream.DoubleStream;

/**
 * {@link MeterRegistry} for StatsD.
 * <p>
 * The following StatsD line protocols are supported:
 *
 * <ul>
 *   <li>Datadog (default)</li>
 *   <li>Etsy</li>
 *   <li>Telegraf</li>
 *   <li>Sysdig</li>
 * </ul>
 * <p>
 * See {@link StatsdFlavor} for more details.
 *
 * @author Jon Schneider
 * @author Johnny Lim
 * @author Tommy Ludwig
 * @since 1.0.0
 */
public class StatsdMeterRegistry extends MeterRegistry {

<<<<<<< HEAD
=======
    private static final WarnThenDebugLogger warnThenDebugLogger = new WarnThenDebugLogger(StatsdMeterRegistry.class);

    private static final Processor<String, String> NOOP_PROCESSOR = new NoopProcessor();

>>>>>>> 3b4b5a34
    private final StatsdConfig statsdConfig;
    private final HierarchicalNameMapper nameMapper;
    private final Map<Meter.Id, StatsdPollable> pollableMeters = new ConcurrentHashMap<>();
    private final AtomicBoolean started = new AtomicBoolean(false);
    DirectProcessor<String> processor = DirectProcessor.create();
    FluxSink<String> fluxSink = new NoopFluxSink();
    Disposable.Swap statsdConnection = Disposables.swap();
    private Disposable.Swap meterPoller = Disposables.swap();

    @Nullable
    private Function<Meter.Id, StatsdLineBuilder> lineBuilderFunction;

    @Nullable
    private Consumer<String> lineSink;

    private static final AttributeKey<Boolean> CONNECTION_DISPOSED = AttributeKey.valueOf("doOnDisconnectCalled");

    public StatsdMeterRegistry(StatsdConfig config, Clock clock) {
        this(config, HierarchicalNameMapper.DEFAULT, clock);
    }

    /**
     * Use this constructor for Etsy-flavored StatsD when you need to influence the way Micrometer's dimensional {@link Meter.Id}
     * is written to a flat hierarchical name.
     *
     * @param config     The StatsD configuration.
     * @param nameMapper A strategy for flattening dimensional IDs.
     * @param clock      The clock to use for timing and polling certain types of meters.
     */
    public StatsdMeterRegistry(StatsdConfig config, HierarchicalNameMapper nameMapper, Clock clock) {
        this(config, nameMapper, namingConventionFromFlavor(config.flavor()), clock, null, null);
    }

    private StatsdMeterRegistry(StatsdConfig config,
                                HierarchicalNameMapper nameMapper,
                                NamingConvention namingConvention,
                                Clock clock,
                                @Nullable Function<Meter.Id, StatsdLineBuilder> lineBuilderFunction,
                                @Nullable Consumer<String> lineSink) {
        super(clock);

        config.requireValid();

        this.statsdConfig = config;
        this.nameMapper = nameMapper;
        this.lineBuilderFunction = lineBuilderFunction;
        this.lineSink = lineSink;

        config().namingConvention(namingConvention);

        config().onMeterRemoved(meter ->
                meter.use(
                        this::removePollableMeter,
                        c -> ((StatsdCounter) c).shutdown(),
                        t -> ((StatsdTimer) t).shutdown(),
                        d -> ((StatsdDistributionSummary) d).shutdown(),
                        this::removePollableMeter,
                        this::removePollableMeter,
                        this::removePollableMeter,
                        this::removePollableMeter,
                        m -> {
                            for (Measurement measurement : m.measure()) {
                                pollableMeters.remove(m.getId().withTag(measurement.getStatistic()));
                            }
                        })
        );

        if (config.enabled()) {
            FluxSink<String> fluxSink = processor.sink();

            try {
                Class.forName("ch.qos.logback.classic.turbo.TurboFilter", false, getClass().getClassLoader());
                this.fluxSink = new LogbackMetricsSuppressingFluxSink(fluxSink);
            } catch (ClassNotFoundException e) {
                this.fluxSink = fluxSink;
            }
            start();
        }
    }

    public static Builder builder(StatsdConfig config) {
        return new Builder(config);
    }

    private static NamingConvention namingConventionFromFlavor(StatsdFlavor flavor) {
        switch (flavor) {
            case DATADOG:
            case SYSDIG:
                return NamingConvention.dot;
            case TELEGRAF:
                return NamingConvention.snakeCase;
            default:
                return NamingConvention.camelCase;
        }
    }

    private <M extends Meter> void removePollableMeter(M m) {
        pollableMeters.remove(m.getId());
    }

    void poll() {
        for (Map.Entry<Meter.Id, StatsdPollable> pollableMeter : pollableMeters.entrySet()) {
            try {
                pollableMeter.getValue().poll();
            } catch (RuntimeException e) {
                warnThenDebugLogger.log("Failed to poll a meter '" + pollableMeter.getKey().getName() + "'.", e);
            }
        }
    }

    public void start() {
        if (started.compareAndSet(false, true)) {
            if (lineSink != null) {
                this.processor.subscribe(new Subscriber<String>() {
                    @Override
                    public void onSubscribe(Subscription s) {
                        s.request(Long.MAX_VALUE);
                    }

                    @Override
                    public void onNext(String line) {
                        if (started.get()) {
                            lineSink.accept(line);
                        }
                    }

                    @Override
                    public void onError(Throwable t) {
                    }

                    @Override
                    public void onComplete() {
                        meterPoller.dispose();
                    }
                });

                startPolling();
            } else {
                final Publisher<String> publisher;
                if (statsdConfig.buffered()) {
                    publisher = BufferingFlux.create(Flux.from(this.processor), "\n", statsdConfig.maxPacketLength(), statsdConfig.pollingFrequency().toMillis())
                            .onBackpressureLatest();
                } else {
                    publisher = this.processor;
                }
                if (statsdConfig.protocol() == StatsdProtocol.UDP) {
                    prepareUdpClient(publisher);
                } else if (statsdConfig.protocol() == StatsdProtocol.TCP) {
                    prepareTcpClient(publisher);
                }
            }
        }
    }

    private void prepareUdpClient(Publisher<String> publisher) {
        AtomicReference<UdpClient> udpClientReference = new AtomicReference<>();
        UdpClient udpClient = UdpClient.create()
                .host(statsdConfig.host())
                .port(statsdConfig.port())
                .handle((in, out) -> out
                        .sendString(publisher)
                        .neverComplete()
                        .retryWhen(Retry.indefinitely().filter(throwable -> throwable instanceof PortUnreachableException))
                )
                .doOnDisconnected(connection -> {
                    Boolean connectionDisposed = connection.channel().attr(CONNECTION_DISPOSED).getAndSet(Boolean.TRUE);
                    if (connectionDisposed == null || !connectionDisposed) {
                        connectAndSubscribe(udpClientReference.get());
                    }
                });
        udpClientReference.set(udpClient);
        connectAndSubscribe(udpClient);
    }

    private void prepareTcpClient(Publisher<String> publisher) {
        AtomicReference<TcpClient> tcpClientReference = new AtomicReference<>();
        TcpClient tcpClient = TcpClient.create()
                .host(statsdConfig.host())
                .port(statsdConfig.port())
                .handle((in, out) -> out
                        .sendString(publisher)
                        .neverComplete())
                .doOnDisconnected(connection -> {
                    Boolean connectionDisposed = connection.channel().attr(CONNECTION_DISPOSED).getAndSet(Boolean.TRUE);
                    if (connectionDisposed == null || !connectionDisposed) {
                        connectAndSubscribe(tcpClientReference.get());
                    }
                });
        tcpClientReference.set(tcpClient);
        connectAndSubscribe(tcpClient);
    }

    private void connectAndSubscribe(TcpClient tcpClient) {
        retryReplaceClient(Mono.defer(() -> {
            if (started.get()) {
                return tcpClient.connect();
            }
            return Mono.empty();
        }));
    }

    private void connectAndSubscribe(UdpClient udpClient) {
        retryReplaceClient(Mono.defer(() -> {
            if (started.get()) {
                return udpClient.connect();
            }
            return Mono.empty();
        }));
    }

    private void retryReplaceClient(Mono<? extends Connection> connectMono) {
         connectMono
                 .retryWhen(Retry.backoff(Long.MAX_VALUE, Duration.ofSeconds(1)).maxBackoff(Duration.ofMinutes(1)))
                 .subscribe(connection -> {
                     this.statsdConnection.replace(connection);

                     // now that we're connected, start polling gauges and other pollable meter types
                     startPolling();
                 });
    }

    private void startPolling() {
        meterPoller.update(Flux.interval(statsdConfig.pollingFrequency())
                .doOnEach(n -> poll())
                .subscribe());
    }

    public void stop() {
        if (started.compareAndSet(true, false)) {
            if (statsdConnection.get() != null) {
                statsdConnection.get().dispose();
            }
            if (meterPoller.get() != null) {
                meterPoller.get().dispose();
            }
        }
    }

    @Override
    public void close() {
        poll();
        stop();
        super.close();
    }

    @Override
    protected <T> Gauge newGauge(Meter.Id id, @Nullable T obj, ToDoubleFunction<T> valueFunction) {
        StatsdGauge<T> gauge = new StatsdGauge<>(id, lineBuilder(id), fluxSink, obj, valueFunction, statsdConfig.publishUnchangedMeters());
        pollableMeters.put(id, gauge);
        return gauge;
    }

    private StatsdLineBuilder lineBuilder(Meter.Id id) {
        if (lineBuilderFunction == null) {
            lineBuilderFunction = id2 -> {
                switch (statsdConfig.flavor()) {
                    case DATADOG:
                        return new DatadogStatsdLineBuilder(id2, config());
                    case TELEGRAF:
                        return new TelegrafStatsdLineBuilder(id2, config());
                    case SYSDIG:
                        return new SysdigStatsdLineBuilder(id2, config());
                    case ETSY:
                    default:
                        return new EtsyStatsdLineBuilder(id2, config(), nameMapper);
                }
            };
        }
        return lineBuilderFunction.apply(id);
    }

    private DistributionStatisticConfig addInfBucket(DistributionStatisticConfig config) {
        double[] serviceLevelObjectives = config.getServiceLevelObjectiveBoundaries() == null ? new double[]{Double.POSITIVE_INFINITY} :
                DoubleStream.concat(Arrays.stream(config.getServiceLevelObjectiveBoundaries()), DoubleStream.of(Double.POSITIVE_INFINITY)).toArray();
        return DistributionStatisticConfig.builder()
                .serviceLevelObjectives(serviceLevelObjectives)
                .build()
                .merge(config);
    }

    @Override
    protected Counter newCounter(Meter.Id id) {
        return new StatsdCounter(id, lineBuilder(id), fluxSink);
    }

    @Override
    protected LongTaskTimer newLongTaskTimer(Meter.Id id, DistributionStatisticConfig distributionStatisticConfig) {
        StatsdLongTaskTimer ltt = new StatsdLongTaskTimer(id, lineBuilder(id), fluxSink, clock, statsdConfig.publishUnchangedMeters(),
                distributionStatisticConfig, getBaseTimeUnit());
        HistogramGauges.registerWithCommonFormat(ltt, this);
        pollableMeters.put(id, ltt);
        return ltt;
    }

    @Override
    protected Timer newTimer(Meter.Id id, DistributionStatisticConfig distributionStatisticConfig, PauseDetector
            pauseDetector) {

        // Adds an infinity bucket for SLO violation calculation
        if (distributionStatisticConfig.getServiceLevelObjectiveBoundaries() != null) {
            distributionStatisticConfig = addInfBucket(distributionStatisticConfig);
        }

        Timer timer = new StatsdTimer(id, lineBuilder(id), fluxSink, clock, distributionStatisticConfig, pauseDetector, getBaseTimeUnit(),
                statsdConfig.step().toMillis());
        HistogramGauges.registerWithCommonFormat(timer, this);
        return timer;
    }

    @Override
    protected DistributionSummary newDistributionSummary(Meter.Id id, DistributionStatisticConfig
            distributionStatisticConfig, double scale) {

        // Adds an infinity bucket for SLO violation calculation
        if (distributionStatisticConfig.getServiceLevelObjectiveBoundaries() != null) {
            distributionStatisticConfig = addInfBucket(distributionStatisticConfig);
        }

        DistributionSummary summary = new StatsdDistributionSummary(id, lineBuilder(id), fluxSink, clock, distributionStatisticConfig, scale);
        HistogramGauges.registerWithCommonFormat(summary, this);
        return summary;
    }

    @Override
    protected <T> FunctionCounter newFunctionCounter(Meter.Id id, T obj, ToDoubleFunction<T> countFunction) {
        StatsdFunctionCounter<T> fc = new StatsdFunctionCounter<>(id, obj, countFunction, lineBuilder(id), fluxSink);
        pollableMeters.put(id, fc);
        return fc;
    }

    @Override
    protected <T> FunctionTimer newFunctionTimer(Meter.Id id, T
            obj, ToLongFunction<T> countFunction, ToDoubleFunction<T> totalTimeFunction, TimeUnit
                                                         totalTimeFunctionUnit) {
        StatsdFunctionTimer<T> ft = new StatsdFunctionTimer<>(id, obj, countFunction, totalTimeFunction, totalTimeFunctionUnit,
                getBaseTimeUnit(), lineBuilder(id), fluxSink);
        pollableMeters.put(id, ft);
        return ft;
    }

    @Override
    protected Meter newMeter(Meter.Id id, Meter.Type type, Iterable<Measurement> measurements) {
        measurements.forEach(ms -> {
            StatsdLineBuilder line = lineBuilder(id);
            Statistic stat = ms.getStatistic();
            switch (stat) {
                case COUNT:
                case TOTAL:
                case TOTAL_TIME:
                    pollableMeters.put(id.withTag(stat), () -> fluxSink.next(line.count((long) ms.getValue(), stat)));
                    break;
                case VALUE:
                case ACTIVE_TASKS:
                case DURATION:
                case UNKNOWN:
                    pollableMeters.put(id.withTag(stat), () -> fluxSink.next(line.gauge(ms.getValue(), stat)));
                    break;
            }
        });
        return new DefaultMeter(id, type, measurements);
    }

    @Override
    protected TimeUnit getBaseTimeUnit() {
        return TimeUnit.MILLISECONDS;
    }

    @Override
    protected DistributionStatisticConfig defaultHistogramConfig() {
        return DistributionStatisticConfig.builder()
                .expiry(statsdConfig.step())
                .build()
                .merge(DistributionStatisticConfig.DEFAULT);
    }

    /**
     * @return constant {@literal -1}
     * @deprecated queue size is no longer available since 1.4.0
     */
    @Deprecated
    public int queueSize() {
        return -1;
    }

    /**
     * @return constant {@literal -1}
     * @deprecated queue capacity is no longer available since 1.4.0
     */
    @Deprecated
    public int queueCapacity() {
        return -1;
    }

    /**
     * A builder for configuration of less common knobs on {@link StatsdMeterRegistry}.
     */
    @Incubating(since = "1.0.1")
    public static class Builder {
        private final StatsdConfig config;

        private Clock clock = Clock.SYSTEM;
        private NamingConvention namingConvention;
        private HierarchicalNameMapper nameMapper = HierarchicalNameMapper.DEFAULT;

        @Nullable
        private Function<Meter.Id, StatsdLineBuilder> lineBuilderFunction = null;

        @Nullable
        private Consumer<String> lineSink;

        Builder(StatsdConfig config) {
            this.config = config;
            this.namingConvention = namingConventionFromFlavor(config.flavor());
        }

        public Builder clock(Clock clock) {
            this.clock = clock;
            return this;
        }

        /**
         * Used for completely customizing the StatsD line format. Intended for use by custom, proprietary
         * StatsD flavors.
         *
         * @param lineBuilderFunction A mapping from a meter ID to a StatsD line generator that knows how to write counts, gauges
         *                            timers, and histograms in the proprietary format.
         * @return This builder.
         */
        public Builder lineBuilder(Function<Meter.Id, StatsdLineBuilder> lineBuilderFunction) {
            this.lineBuilderFunction = lineBuilderFunction;
            return this;
        }

        public Builder nameMapper(HierarchicalNameMapper nameMapper) {
            this.nameMapper = nameMapper;
            return this;
        }

        public Builder lineSink(Consumer<String> lineSink) {
            this.lineSink = lineSink;
            return this;
        }

        public StatsdMeterRegistry build() {
            return new StatsdMeterRegistry(config, nameMapper, namingConvention, clock, lineBuilderFunction, lineSink);
        }
    }

    private static final class NoopFluxSink implements FluxSink<String> {
        @Override
        public void complete() {
        }

        @Override
        public Context currentContext() {
            return Context.empty();
        }

        @Override
        public void error(Throwable e) {
        }

        @Override
        public FluxSink<String> next(String s) {
            return this;
        }

        @Override
        public long requestedFromDownstream() {
            return 0;
        }

        @Override
        public boolean isCancelled() {
            return false;
        }

        @Override
        public FluxSink<String> onRequest(LongConsumer consumer) {
            return this;
        }

        @Override
        public FluxSink<String> onCancel(Disposable d) {
            return this;
        }

        @Override
        public FluxSink<String> onDispose(Disposable d) {
            return this;
        }
    }
}<|MERGE_RESOLUTION|>--- conflicted
+++ resolved
@@ -73,14 +73,8 @@
  * @since 1.0.0
  */
 public class StatsdMeterRegistry extends MeterRegistry {
-
-<<<<<<< HEAD
-=======
     private static final WarnThenDebugLogger warnThenDebugLogger = new WarnThenDebugLogger(StatsdMeterRegistry.class);
 
-    private static final Processor<String, String> NOOP_PROCESSOR = new NoopProcessor();
-
->>>>>>> 3b4b5a34
     private final StatsdConfig statsdConfig;
     private final HierarchicalNameMapper nameMapper;
     private final Map<Meter.Id, StatsdPollable> pollableMeters = new ConcurrentHashMap<>();
