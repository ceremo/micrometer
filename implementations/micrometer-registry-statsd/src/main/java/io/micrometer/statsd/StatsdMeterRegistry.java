/**
 * Copyright 2017 Pivotal Software, Inc.
 * <p>
 * Licensed under the Apache License, Version 2.0 (the "License");
 * you may not use this file except in compliance with the License.
 * You may obtain a copy of the License at
 * <p>
 * http://www.apache.org/licenses/LICENSE-2.0
 * <p>
 * Unless required by applicable law or agreed to in writing, software
 * distributed under the License is distributed on an "AS IS" BASIS,
 * WITHOUT WARRANTIES OR CONDITIONS OF ANY KIND, either express or implied.
 * See the License for the specific language governing permissions and
 * limitations under the License.
 */
package io.micrometer.statsd;

import io.micrometer.core.annotation.Incubating;
import io.micrometer.core.instrument.*;
import io.micrometer.core.instrument.config.NamingConvention;
import io.micrometer.core.instrument.distribution.DistributionStatisticConfig;
import io.micrometer.core.instrument.distribution.HistogramGauges;
import io.micrometer.core.instrument.distribution.pause.PauseDetector;
import io.micrometer.core.instrument.internal.DefaultMeter;
import io.micrometer.core.instrument.util.HierarchicalNameMapper;
import io.micrometer.core.lang.Nullable;
import io.micrometer.statsd.internal.*;
import org.reactivestreams.Processor;
import org.reactivestreams.Subscriber;
import org.reactivestreams.Subscription;
import reactor.core.Disposable;
import reactor.core.Disposables;
import reactor.core.publisher.Flux;
import reactor.core.publisher.UnicastProcessor;
import reactor.netty.NettyPipeline;
import reactor.netty.udp.UdpClient;
import reactor.netty.tcp.TcpClient;
import reactor.util.concurrent.Queues;

import java.lang.reflect.InvocationTargetException;
import java.util.Map;
import java.util.concurrent.ConcurrentHashMap;
import java.util.concurrent.TimeUnit;
import java.util.concurrent.atomic.AtomicBoolean;
import java.util.function.Consumer;
import java.util.function.Function;
import java.util.function.ToDoubleFunction;
import java.util.function.ToLongFunction;

/**
 * {@link MeterRegistry} for StatsD.
 *
 * The following StatsD line protocols are supported:
 *
 * <ul>
 *   <li>Datadog (default)</li>
 *   <li>Etsy</li>
 *   <li>Telegraf</li>
 *   <li>Sysdig</li>
 * </ul>
 *
 * See {@link StatsdFlavor} for more details.
 *
 * @author Jon Schneider
 * @author Johnny Lim
 * @since 1.0.0
 */
public class StatsdMeterRegistry extends MeterRegistry {

    private static final Processor<String, String> NOOP_PROCESSOR = new NoopProcessor();

    private final StatsdConfig statsdConfig;
    private final HierarchicalNameMapper nameMapper;
    private final Map<Meter.Id, StatsdPollable> pollableMeters = new ConcurrentHashMap<>();
    private final AtomicBoolean started = new AtomicBoolean(false);
<<<<<<< HEAD
    Processor<String, String> processor;
    private Disposable.Swap client = Disposables.swap();
=======
    Processor<String, String> processor = NOOP_PROCESSOR;
    private Disposable.Swap udpClient = Disposables.swap();
>>>>>>> d57a84f8
    private Disposable.Swap meterPoller = Disposables.swap();

    @Nullable
    private Function<Meter.Id, StatsdLineBuilder> lineBuilderFunction;

    @Nullable
    private Consumer<String> lineSink;

    public StatsdMeterRegistry(StatsdConfig config, Clock clock) {
        this(config, HierarchicalNameMapper.DEFAULT, clock);
    }

    /**
     * Use this constructor for Etsy-flavored StatsD when you need to influence the way Micrometer's dimensional {@link Meter.Id}
     * is written to a flat hierarchical name.
     *
     * @param config     The StatsD configuration.
     * @param nameMapper A strategy for flattening dimensional IDs.
     * @param clock      The clock to use for timing and polling certain types of meters.
     */
    public StatsdMeterRegistry(StatsdConfig config, HierarchicalNameMapper nameMapper, Clock clock) {
        this(config, nameMapper, namingConventionFromFlavor(config.flavor()), clock, null, null);
    }

    private StatsdMeterRegistry(StatsdConfig config,
                                HierarchicalNameMapper nameMapper,
                                NamingConvention namingConvention,
                                Clock clock,
                                @Nullable Function<Meter.Id, StatsdLineBuilder> lineBuilderFunction,
                                @Nullable Consumer<String> lineSink) {
        super(clock);

        this.statsdConfig = config;
        this.nameMapper = nameMapper;
        this.lineBuilderFunction = lineBuilderFunction;
        this.lineSink = lineSink;
        config().namingConvention(namingConvention);

        config().onMeterRemoved(meter -> {
            //noinspection SuspiciousMethodCalls
            meter.use(
                this::removePollableMeter,
                c -> ((StatsdCounter) c).shutdown(),
                t -> ((StatsdTimer) t).shutdown(),
                d -> ((StatsdDistributionSummary) d).shutdown(),
                this::removePollableMeter,
                this::removePollableMeter,
                this::removePollableMeter,
                this::removePollableMeter,
                m -> {
                    for (Measurement measurement : m.measure()) {
                        pollableMeters.remove(m.getId().withTag(measurement.getStatistic()));
                    }
                });
        });

        if (config.enabled()) {
            start();
        }
    }

    public static Builder builder(StatsdConfig config) {
        return new Builder(config);
    }

    private static NamingConvention namingConventionFromFlavor(StatsdFlavor flavor) {
        switch (flavor) {
            case DATADOG:
            case SYSDIG:
                return NamingConvention.dot;
            case TELEGRAF:
                return NamingConvention.snakeCase;
            default:
                return NamingConvention.camelCase;
        }
    }

    private <M extends Meter> void removePollableMeter(M m) {
        pollableMeters.remove(m.getId());
    }

    void poll() {
        for (StatsdPollable pollableMeter : pollableMeters.values()) {
            pollableMeter.poll();
        }
    }

    public void start() {
<<<<<<< HEAD
        final Flux<String> bufferingPublisher = BufferingFlux.create(Flux.from(processor), "\n", statsdConfig.maxPacketLength(), statsdConfig.pollingFrequency().toMillis())
                .onBackpressureLatest();

        if (started.compareAndSet(false, true) && lineSink == null) {
            if (statsdConfig.protocol() == StatsdProtocol.UDP) {
                prepareUdpClient(bufferingPublisher);
            } else if (statsdConfig.protocol() == StatsdProtocol.TCP) {
                prepareTcpClient(bufferingPublisher);
            }
        }
    }

    private void prepareUdpClient(Flux<String> bufferingPublisher) {
        UdpClient.create()
                .host(statsdConfig.host())
                .port(statsdConfig.port())
                .handle((in, out) -> out
                        .options(NettyPipeline.SendOptions::flushOnEach)
                        .sendString(bufferingPublisher)
                        .neverComplete()
                )
                .connect()
                .subscribe(client -> {
                    this.client.replace(client);

                    // now that we're connected, start polling gauges and other pollable meter types
                    meterPoller.replace(Flux.interval(statsdConfig.pollingFrequency())
                            .doOnEach(n -> poll())
                            .subscribe());
                });
    }

    private void prepareTcpClient(Flux<String> bufferingPublisher) {
        TcpClient.create()
                .host(statsdConfig.host())
                .port(statsdConfig.port())
                .handle((in, out) -> out
                        .options(NettyPipeline.SendOptions::flushOnEach)
                        .sendString(bufferingPublisher)
                        .neverComplete())
                .connect()
                .subscribe(client -> {
                    this.client.replace(client);

                    // now that we're connected, start polling gauges and other pollable meter types
                    meterPoller.replace(Flux.interval(statsdConfig.pollingFrequency())
                            .doOnEach(n -> poll())
                            .subscribe());
                });
=======
        if (started.compareAndSet(false, true)) {
            UnicastProcessor<String> unicastProcessor = UnicastProcessor.create(Queues.<String>unboundedMultiproducer().get());

        try {
            Class.forName("ch.qos.logback.classic.turbo.TurboFilter", false, getClass().getClassLoader());
            this.processor = new LogbackMetricsSuppressingUnicastProcessor(unicastProcessor);
        } catch (ClassNotFoundException e) {
            this.processor = unicastProcessor;
        }

        if (lineSink != null) {
            processor.subscribe(new Subscriber<String>() {
                @Override
                public void onSubscribe(Subscription s) {
                    s.request(Long.MAX_VALUE);
                }

                    @Override
                    public void onNext(String line) {
                        if (started.get()) {
                            lineSink.accept(line);
                        }
                    }

                    @Override
                    public void onError(Throwable t) {
                    }

                    @Override
                    public void onComplete() {
                        meterPoller.dispose();
                    }
                });

                startPolling();
            }
            else {
                final Flux<String> bufferingPublisher = BufferingFlux.create(Flux.from(processor), "\n", statsdConfig.maxPacketLength(), statsdConfig.pollingFrequency().toMillis())
                    .onBackpressureLatest();

                UdpClient.create()
                        .host(statsdConfig.host())
                        .port(statsdConfig.port())
                        .handle((in, out) -> out
                                .options(NettyPipeline.SendOptions::flushOnEach)
                                .sendString(bufferingPublisher)
                                .neverComplete()
                        )
                        .connect()
                        .subscribe(client -> {
                            this.udpClient.replace(client);

                            // now that we're connected, start polling gauges and other pollable meter types
                            startPolling();
                        });
            }
        }
    }

    private void startPolling() {
        meterPoller.replace(Flux.interval(statsdConfig.pollingFrequency())
                .doOnEach(n -> poll())
                .subscribe());
>>>>>>> d57a84f8
    }

    public void stop() {
        if (started.compareAndSet(true, false)) {
            client.dispose();
            meterPoller.dispose();
        }
    }

    @Override
    public void close() {
        poll();
        stop();
        super.close();
    }

    @Override
    protected <T> Gauge newGauge(Meter.Id id, @Nullable T obj, ToDoubleFunction<T> valueFunction) {
        StatsdGauge<T> gauge = new StatsdGauge<>(id, lineBuilder(id), processor, obj, valueFunction, statsdConfig.publishUnchangedMeters());
        pollableMeters.put(id, gauge);
        return gauge;
    }

    private StatsdLineBuilder lineBuilder(Meter.Id id) {
        if (lineBuilderFunction == null) {
            lineBuilderFunction = id2 -> {
                switch (statsdConfig.flavor()) {
                    case DATADOG:
                        return new DatadogStatsdLineBuilder(id2, config());
                    case TELEGRAF:
                        return new TelegrafStatsdLineBuilder(id2, config());
                    case SYSDIG:
                        return new SysdigStatsdLineBuilder(id2, config());
                    case ETSY:
                    default:
                        return new EtsyStatsdLineBuilder(id2, config(), nameMapper);
                }
            };
        }
        return lineBuilderFunction.apply(id);
    }

    @Override
    protected Counter newCounter(Meter.Id id) {
        return new StatsdCounter(id, lineBuilder(id), processor);
    }

    @Override
    protected LongTaskTimer newLongTaskTimer(Meter.Id id) {
        StatsdLongTaskTimer ltt = new StatsdLongTaskTimer(id, lineBuilder(id), processor, clock, statsdConfig.publishUnchangedMeters());
        pollableMeters.put(id, ltt);
        return ltt;
    }

    @SuppressWarnings("ConstantConditions")
    @Override
    protected Timer newTimer(Meter.Id id, DistributionStatisticConfig distributionStatisticConfig, PauseDetector
            pauseDetector) {
        Timer timer = new StatsdTimer(id, lineBuilder(id), processor, clock, distributionStatisticConfig, pauseDetector, getBaseTimeUnit(),
                statsdConfig.step().toMillis());
        HistogramGauges.registerWithCommonFormat(timer, this);
        return timer;
    }

    @SuppressWarnings("ConstantConditions")
    @Override
    protected DistributionSummary newDistributionSummary(Meter.Id id, DistributionStatisticConfig
            distributionStatisticConfig, double scale) {
        DistributionSummary summary = new StatsdDistributionSummary(id, lineBuilder(id), processor, clock, distributionStatisticConfig, scale);
        HistogramGauges.registerWithCommonFormat(summary, this);
        return summary;
    }

    @Override
    protected <T> FunctionCounter newFunctionCounter(Meter.Id id, T obj, ToDoubleFunction<T> countFunction) {
        StatsdFunctionCounter fc = new StatsdFunctionCounter<>(id, obj, countFunction, lineBuilder(id), processor);
        pollableMeters.put(id, fc);
        return fc;
    }

    @Override
    protected <T> FunctionTimer newFunctionTimer(Meter.Id id, T
            obj, ToLongFunction<T> countFunction, ToDoubleFunction<T> totalTimeFunction, TimeUnit
                                                         totalTimeFunctionUnit) {
        StatsdFunctionTimer ft = new StatsdFunctionTimer<>(id, obj, countFunction, totalTimeFunction, totalTimeFunctionUnit,
                getBaseTimeUnit(), lineBuilder(id), processor);
        pollableMeters.put(id, ft);
        return ft;
    }

    @Override
    protected Meter newMeter(Meter.Id id, Meter.Type type, Iterable<Measurement> measurements) {
        measurements.forEach(ms -> {
            StatsdLineBuilder line = lineBuilder(id);
            Statistic stat = ms.getStatistic();
            switch (stat) {
                case COUNT:
                case TOTAL:
                case TOTAL_TIME:
                    pollableMeters.put(id.withTag(stat), () -> processor.onNext(line.count((long) ms.getValue(), stat)));
                    break;
                case VALUE:
                case ACTIVE_TASKS:
                case DURATION:
                case UNKNOWN:
                    pollableMeters.put(id.withTag(stat), () -> processor.onNext(line.gauge(ms.getValue(), stat)));
                    break;
            }
        });
        return new DefaultMeter(id, type, measurements);
    }

    @Override
    protected TimeUnit getBaseTimeUnit() {
        return TimeUnit.MILLISECONDS;
    }

    @Override
    protected DistributionStatisticConfig defaultHistogramConfig() {
        return DistributionStatisticConfig.builder()
                .expiry(statsdConfig.step())
                .build()
                .merge(DistributionStatisticConfig.DEFAULT);
    }

    public int queueSize() {
        try {
            return (Integer) processor.getClass().getMethod("size").invoke(processor);
        } catch (IllegalAccessException | InvocationTargetException | NoSuchMethodException e) {
            // should never happen
            return 0;
        }
    }

    public int queueCapacity() {
        try {
            return (Integer) processor.getClass().getMethod("getBufferSize").invoke(processor);
        } catch (IllegalAccessException | InvocationTargetException | NoSuchMethodException e) {
            // should never happen
            return 0;
        }
    }

    /**
     * A builder for configuration of less common knobs on {@link StatsdMeterRegistry}.
     */
    @Incubating(since = "1.0.1")
    public static class Builder {
        private final StatsdConfig config;

        private Clock clock = Clock.SYSTEM;
        private NamingConvention namingConvention;
        private HierarchicalNameMapper nameMapper = HierarchicalNameMapper.DEFAULT;

        @Nullable
        private Function<Meter.Id, StatsdLineBuilder> lineBuilderFunction = null;

        @Nullable
        private Consumer<String> lineSink;

        Builder(StatsdConfig config) {
            this.config = config;
            this.namingConvention = namingConventionFromFlavor(config.flavor());
        }

        public Builder clock(Clock clock) {
            this.clock = clock;
            return this;
        }

        /**
         * Used for completely customizing the StatsD line format. Intended for use by custom, proprietary
         * StatsD flavors.
         *
         * @param lineBuilderFunction A mapping from a meter ID to a StatsD line generator that knows how to write counts, gauges
         *                            timers, and histograms in the proprietary format.
         * @return This builder.
         */
        public Builder lineBuilder(Function<Meter.Id, StatsdLineBuilder> lineBuilderFunction) {
            this.lineBuilderFunction = lineBuilderFunction;
            return this;
        }

        public Builder nameMapper(HierarchicalNameMapper nameMapper) {
            this.nameMapper = nameMapper;
            return this;
        }

        public Builder lineSink(Consumer<String> lineSink) {
            this.lineSink = lineSink;
            return this;
        }

        public StatsdMeterRegistry build() {
            return new StatsdMeterRegistry(config, nameMapper, namingConvention, clock, lineBuilderFunction, lineSink);
        }
    }

    private static final class NoopProcessor implements Processor<String, String> {

        @Override
        public void subscribe(Subscriber<? super String> s) {
        }

        @Override
        public void onSubscribe(Subscription s) {
        }

        @Override
        public void onNext(String s) {
        }

        @Override
        public void onError(Throwable t) {
        }

        @Override
        public void onComplete() {
        }

    }

}<|MERGE_RESOLUTION|>--- conflicted
+++ resolved
@@ -73,13 +73,8 @@
     private final HierarchicalNameMapper nameMapper;
     private final Map<Meter.Id, StatsdPollable> pollableMeters = new ConcurrentHashMap<>();
     private final AtomicBoolean started = new AtomicBoolean(false);
-<<<<<<< HEAD
-    Processor<String, String> processor;
+    Processor<String, String> processor = NOOP_PROCESSOR;
     private Disposable.Swap client = Disposables.swap();
-=======
-    Processor<String, String> processor = NOOP_PROCESSOR;
-    private Disposable.Swap udpClient = Disposables.swap();
->>>>>>> d57a84f8
     private Disposable.Swap meterPoller = Disposables.swap();
 
     @Nullable
@@ -168,15 +163,50 @@
     }
 
     public void start() {
-<<<<<<< HEAD
-        final Flux<String> bufferingPublisher = BufferingFlux.create(Flux.from(processor), "\n", statsdConfig.maxPacketLength(), statsdConfig.pollingFrequency().toMillis())
-                .onBackpressureLatest();
-
-        if (started.compareAndSet(false, true) && lineSink == null) {
-            if (statsdConfig.protocol() == StatsdProtocol.UDP) {
-                prepareUdpClient(bufferingPublisher);
-            } else if (statsdConfig.protocol() == StatsdProtocol.TCP) {
-                prepareTcpClient(bufferingPublisher);
+        if (started.compareAndSet(false, true)) {
+            UnicastProcessor<String> unicastProcessor = UnicastProcessor.create(Queues.<String>unboundedMultiproducer().get());
+
+            try {
+                Class.forName("ch.qos.logback.classic.turbo.TurboFilter", false, getClass().getClassLoader());
+                this.processor = new LogbackMetricsSuppressingUnicastProcessor(unicastProcessor);
+            } catch (ClassNotFoundException e) {
+                this.processor = unicastProcessor;
+            }
+
+            if (lineSink != null) {
+                processor.subscribe(new Subscriber<String>() {
+                    @Override
+                    public void onSubscribe(Subscription s) {
+                        s.request(Long.MAX_VALUE);
+                    }
+
+                    @Override
+                    public void onNext(String line) {
+                        if (started.get()) {
+                            lineSink.accept(line);
+                        }
+                    }
+
+                    @Override
+                    public void onError(Throwable t) {
+                    }
+
+                    @Override
+                    public void onComplete() {
+                        meterPoller.dispose();
+                    }
+                });
+
+                startPolling();
+            } else {
+                final Flux<String> bufferingPublisher = BufferingFlux.create(Flux.from(processor), "\n", statsdConfig.maxPacketLength(), statsdConfig.pollingFrequency().toMillis())
+                    .onBackpressureLatest();
+
+                if (statsdConfig.protocol() == StatsdProtocol.UDP) {
+                    prepareUdpClient(bufferingPublisher);
+                } else if (statsdConfig.protocol() == StatsdProtocol.TCP) {
+                    prepareTcpClient(bufferingPublisher);
+                }
             }
         }
     }
@@ -195,9 +225,7 @@
                     this.client.replace(client);
 
                     // now that we're connected, start polling gauges and other pollable meter types
-                    meterPoller.replace(Flux.interval(statsdConfig.pollingFrequency())
-                            .doOnEach(n -> poll())
-                            .subscribe());
+                    startPolling();
                 });
     }
 
@@ -214,75 +242,14 @@
                     this.client.replace(client);
 
                     // now that we're connected, start polling gauges and other pollable meter types
-                    meterPoller.replace(Flux.interval(statsdConfig.pollingFrequency())
-                            .doOnEach(n -> poll())
-                            .subscribe());
+                    startPolling();
                 });
-=======
-        if (started.compareAndSet(false, true)) {
-            UnicastProcessor<String> unicastProcessor = UnicastProcessor.create(Queues.<String>unboundedMultiproducer().get());
-
-        try {
-            Class.forName("ch.qos.logback.classic.turbo.TurboFilter", false, getClass().getClassLoader());
-            this.processor = new LogbackMetricsSuppressingUnicastProcessor(unicastProcessor);
-        } catch (ClassNotFoundException e) {
-            this.processor = unicastProcessor;
-        }
-
-        if (lineSink != null) {
-            processor.subscribe(new Subscriber<String>() {
-                @Override
-                public void onSubscribe(Subscription s) {
-                    s.request(Long.MAX_VALUE);
-                }
-
-                    @Override
-                    public void onNext(String line) {
-                        if (started.get()) {
-                            lineSink.accept(line);
-                        }
-                    }
-
-                    @Override
-                    public void onError(Throwable t) {
-                    }
-
-                    @Override
-                    public void onComplete() {
-                        meterPoller.dispose();
-                    }
-                });
-
-                startPolling();
-            }
-            else {
-                final Flux<String> bufferingPublisher = BufferingFlux.create(Flux.from(processor), "\n", statsdConfig.maxPacketLength(), statsdConfig.pollingFrequency().toMillis())
-                    .onBackpressureLatest();
-
-                UdpClient.create()
-                        .host(statsdConfig.host())
-                        .port(statsdConfig.port())
-                        .handle((in, out) -> out
-                                .options(NettyPipeline.SendOptions::flushOnEach)
-                                .sendString(bufferingPublisher)
-                                .neverComplete()
-                        )
-                        .connect()
-                        .subscribe(client -> {
-                            this.udpClient.replace(client);
-
-                            // now that we're connected, start polling gauges and other pollable meter types
-                            startPolling();
-                        });
-            }
-        }
     }
 
     private void startPolling() {
         meterPoller.replace(Flux.interval(statsdConfig.pollingFrequency())
                 .doOnEach(n -> poll())
                 .subscribe());
->>>>>>> d57a84f8
     }
 
     public void stop() {
