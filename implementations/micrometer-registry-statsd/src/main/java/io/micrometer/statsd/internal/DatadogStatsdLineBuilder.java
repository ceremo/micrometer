--- conflicted
+++ resolved
@@ -52,23 +52,14 @@
         if (this.namingConvention != next) {
             this.namingConvention = next;
             this.name = next.name(sanitize(id.getName()), id.getType(), id.getBaseUnit()) + ":";
-<<<<<<< HEAD
-            this.tags = HashTreePMap.empty();
-            this.conventionTags = id.getTagsAsIterable().iterator().hasNext() ?
-                    id.getConventionTags(this.namingConvention).stream()
-                            .map(t -> sanitize(t.getKey()) + ":" + sanitize(t.getValue()))
-                            .collect(Collectors.joining(","))
-                    : null;
-=======
             synchronized (tagsLock) {
                 this.tags = HashTreePMap.empty();
-                this.conventionTags = id.getTags().iterator().hasNext() ?
+                this.conventionTags = id.getTagsAsIterable().iterator().hasNext() ?
                         id.getConventionTags(this.namingConvention).stream()
                                 .map(t -> sanitize(t.getKey()) + ":" + sanitize(t.getValue()))
                                 .collect(Collectors.joining(","))
                         : null;
             }
->>>>>>> 07fa8000
             this.tagsNoStat = tags(null, conventionTags, ":", "|#");
         }
     }
