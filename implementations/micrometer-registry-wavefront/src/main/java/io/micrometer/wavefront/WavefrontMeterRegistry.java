/**
 * Copyright 2017 Pivotal Software, Inc.
 * <p>
 * Licensed under the Apache License, Version 2.0 (the "License");
 * you may not use this file except in compliance with the License.
 * You may obtain a copy of the License at
 * <p>
 * http://www.apache.org/licenses/LICENSE-2.0
 * <p>
 * Unless required by applicable law or agreed to in writing, software
 * distributed under the License is distributed on an "AS IS" BASIS,
 * WITHOUT WARRANTIES OR CONDITIONS OF ANY KIND, either express or implied.
 * See the License for the specific language governing permissions and
 * limitations under the License.
 */
package io.micrometer.wavefront;

import io.micrometer.core.instrument.*;
import io.micrometer.core.instrument.config.MissingRequiredConfigurationException;
import io.micrometer.core.instrument.step.StepMeterRegistry;
import io.micrometer.core.instrument.util.DoubleFormat;
import io.micrometer.core.instrument.util.MeterPartition;
import io.micrometer.core.ipc.http.HttpClient;
import io.micrometer.core.ipc.http.HttpUrlConnectionClient;
import io.micrometer.core.lang.Nullable;
import org.slf4j.Logger;
import org.slf4j.LoggerFactory;

import java.io.IOException;
import java.io.OutputStreamWriter;
import java.net.*;
import java.nio.charset.StandardCharsets;
import java.util.List;
import java.util.UUID;
import java.util.concurrent.Executors;
import java.util.concurrent.ThreadFactory;
import java.util.concurrent.TimeUnit;
import java.util.stream.Stream;

import static io.micrometer.core.instrument.Meter.Type.match;
import static java.util.stream.Collectors.joining;
import static java.util.stream.StreamSupport.stream;

/**
 * @author Jon Schneider
 * @author Howard Yoo
 */
public class WavefrontMeterRegistry extends StepMeterRegistry {
    private final Logger logger = LoggerFactory.getLogger(WavefrontMeterRegistry.class);
    private final WavefrontConfig config;
    private final HttpClient httpClient;

    public WavefrontMeterRegistry(WavefrontConfig config, Clock clock) {
        this(config, clock, Executors.defaultThreadFactory());
    }

    public WavefrontMeterRegistry(WavefrontConfig config, Clock clock, ThreadFactory threadFactory) {
        this(config, clock, threadFactory, new HttpUrlConnectionClient(config.connectTimeout(), config.readTimeout()));
    }

    private WavefrontMeterRegistry(WavefrontConfig config, Clock clock, ThreadFactory threadFactory, HttpClient httpClient) {
        super(config, clock);
        this.config = config;
        this.httpClient = httpClient;
        if (directToApi() && config.apiToken() == null) {
            throw new MissingRequiredConfigurationException("apiToken must be set whenever publishing directly to the Wavefront API");
        }

        config().namingConvention(new WavefrontNamingConvention(config.globalPrefix()));

        start(threadFactory);
    }

    @Override
    protected void publish() {
<<<<<<< HEAD
        for (List<Meter> batch : MeterPartition.partition(this, config.batchSize())) {
            Stream<String> stream = batch.stream().flatMap(m -> match(m,
                    this::writeMeter,
                    this::writeMeter,
                    this::writeTimer,
                    this::writeSummary,
                    this::writeMeter,
                    this::writeMeter,
                    this::writeMeter,
                    this::writeFunctionTimer,
                    this::writeMeter));

            if (directToApi()) {
                try {
                    httpClient.post(config.uri() + "/report/metrics?t=" + config.apiToken() + "&h=" + config.source())
                            .acceptJson()
                            .withJsonContent("{" + stream.collect(joining(",")) + "}")
                            .send()
                            .onSuccess(response -> logSuccessfulMetricsSent(batch))
                            .onError(response -> logger.error("failed to send metrics to wavefront: {}", response.body()));
                } catch (Throwable e) {
                    logger.error("failed to send metrics to wavefront", e);
                }
            } else {
                URI uri = URI.create(config.uri());
                try {
                    SocketAddress endpoint = uri.getHost() != null ? new InetSocketAddress(uri.getHost(), uri.getPort()) :
                            new InetSocketAddress(InetAddress.getByName(null), uri.getPort());
                    try (Socket socket = new Socket()) {
                        socket.connect(endpoint, (int) this.config.connectTimeout().toMillis());
                        try (OutputStreamWriter writer = new OutputStreamWriter(socket.getOutputStream(), StandardCharsets.UTF_8)) {
                            writer.write(stream.collect(joining("\n")) + "\n");
                            writer.flush();
=======
        try {
            for (List<Meter> batch : MeterPartition.partition(this, config.batchSize())) {
                Stream<String> stream =
                        batch.stream().flatMap(m -> {
                            if (m instanceof Timer) {
                                return writeTimer((Timer) m);
                            }
                            if (m instanceof DistributionSummary) {
                                return writeSummary((DistributionSummary) m);
                            }
                            if (m instanceof FunctionTimer) {
                                return writeTimer((FunctionTimer) m);
                            }
                            return writeMeter(m);
                        });

                if (directToApi) {
                    HttpURLConnection con = null;
                    try {
                        URL url = new URL(uri.getScheme(), uri.getHost(), uri.getPort(), String.format("/report/metrics?t=%s&h=%s", config.apiToken(), config.source()));
                        con = (HttpURLConnection) url.openConnection();
                        con.setConnectTimeout((int) config.connectTimeout().toMillis());
                        con.setReadTimeout((int) config.readTimeout().toMillis());
                        con.setDoOutput(true);
                        con.addRequestProperty("Content-Type", "application/json");
                        con.addRequestProperty("Accept", "application/json");

                        try (OutputStream os = con.getOutputStream();
                             OutputStreamWriter writer = new OutputStreamWriter(os, "UTF-8")) {
                            writer.write(stream.collect(joining(",", "{", "}")));
                            writer.flush();
                        }

                        int status = con.getResponseCode();
                        if (status >= 200 && status < 300) {
                            logger.info("successfully sent {} metrics to Wavefront", batch.size());
                        } else {
                            try (InputStream in = con.getErrorStream()) {
                                logger.error("failed to send metrics: " + new BufferedReader(new InputStreamReader(in))
                                        .lines().collect(joining("\n")));
                            }
                        }
                    } catch (Exception e) {
                        logger.error(e.getMessage(), e);
                    } finally {
                        quietlyCloseUrlConnection(con);
                    }
                } else {
                    SocketAddress endpoint = getSocketAddress(uri.getHost(), uri.getPort());
                    int timeout = (int) this.config.connectTimeout().toMillis();

                    try (Socket socket = new Socket()) {
                        socket.connect(endpoint, timeout);
                        try (OutputStreamWriter writer = new OutputStreamWriter(socket.getOutputStream(), "UTF-8")) {
                          writer.write(stream.collect(joining("\n", "", "\n")));
                          writer.flush();
>>>>>>> dda79ab9
                        }
                        logSuccessfulMetricsSent(batch);
                    } catch (IOException e) {
                        logger.error("failed to send metrics to wavefront", e);
                    }
                } catch (UnknownHostException e) {
                    logger.error("failed to send metrics to wavefront: unknown host + " + uri.getHost());
                }
            }
        }
    }

    private void logSuccessfulMetricsSent(List<Meter> batch) {
        logger.debug("successfully sent {} metrics to Wavefront.", batch.size());
    }

    private boolean directToApi() {
        return !"proxy".equals(URI.create(config.uri()).getScheme());
    }

    private Stream<String> writeFunctionTimer(FunctionTimer timer) {
        long wallTime = clock.wallTime();
        Stream.Builder<String> metrics = Stream.builder();

        Meter.Id id = timer.getId();

        // we can't know anything about max and percentiles originating from a function timer
        addMetric(metrics, id, "count", wallTime, timer.count());
        addMetric(metrics, id, "avg", wallTime, timer.mean(getBaseTimeUnit()));
        addMetric(metrics, id, "sum", wallTime, timer.totalTime(getBaseTimeUnit()));

        return metrics.build();
    }

    private Stream<String> writeTimer(Timer timer) {
        final long wallTime = clock.wallTime();
        final Stream.Builder<String> metrics = Stream.builder();

        Meter.Id id = timer.getId();
        addMetric(metrics, id, "sum", wallTime, timer.totalTime(getBaseTimeUnit()));
        addMetric(metrics, id, "count", wallTime, timer.count());
        addMetric(metrics, id, "avg", wallTime, timer.mean(getBaseTimeUnit()));
        addMetric(metrics, id, "max", wallTime, timer.max(getBaseTimeUnit()));

        return metrics.build();
    }

    private Stream<String> writeSummary(DistributionSummary summary) {
        final long wallTime = clock.wallTime();
        final Stream.Builder<String> metrics = Stream.builder();

        Meter.Id id = summary.getId();
        addMetric(metrics, id, "sum", wallTime, summary.totalAmount());
        addMetric(metrics, id, "count", wallTime, summary.count());
        addMetric(metrics, id, "avg", wallTime, summary.mean());
        addMetric(metrics, id, "max", wallTime, summary.max());

        return metrics.build();
    }

    private Stream<String> writeMeter(Meter meter) {
        long wallTime = clock.wallTime();
        Stream.Builder<String> metrics = Stream.builder();

        stream(meter.measure().spliterator(), false)
                .forEach(measurement -> {
                    Meter.Id id = meter.getId().withTag(measurement.getStatistic());
                    addMetric(metrics, id, null, wallTime, measurement.getValue());
                });

        return metrics.build();
    }

    // VisibleForTesting
    void addMetric(Stream.Builder<String> metrics, Meter.Id id, @Nullable String suffix, long wallTime, double value) {
        if (!Double.isNaN(value)) {
            metrics.add(writeMetric(id, suffix, wallTime, value));
        }
    }

    /**
     * The metric format is a little different depending on whether you are going straight to the
     * Wavefront API server or through a sidecar proxy.
     * <p>
     * https://docs.wavefront.com/wavefront_data_format.html#wavefront-data-format-syntax
     */
    private String writeMetric(Meter.Id id, @Nullable String suffix, long wallTime, double value) {
        return directToApi() ?
                writeMetricDirect(id, suffix, value) :
                writeMetricProxy(id, suffix, wallTime, value);
    }

    private String writeMetricProxy(Meter.Id id, @Nullable String suffix, long wallTime, double value) {
        Meter.Id fullId = id;
        if (suffix != null)
            fullId = idWithSuffix(id, suffix);

        // surrounding the name with double quotes allows for / and , in names
        return "\"" + getConventionName(fullId) + "\" " + DoubleFormat.decimalOrNan(value) + " " + (wallTime / 1000) +
                " source=" + config.source() + " " +
                getConventionTags(fullId)
                        .stream()
                        .map(t -> t.getKey() + "=\"" + t.getValue() + "\"")
                        .collect(joining(" "));
    }

    private String writeMetricDirect(Meter.Id id, @Nullable String suffix, double value) {
        Meter.Id fullId = id;
        if (suffix != null)
            fullId = idWithSuffix(id, suffix);

        List<Tag> conventionTags = getConventionTags(fullId);

        String tags = conventionTags
                .stream()
                .map(t -> "\"" + t.getKey() + "\": \"" + t.getValue() + "\"")
                .collect(joining(","));

        UUID uuid = UUID.randomUUID();
        String uniqueNameSuffix = ((Long) uuid.getMostSignificantBits()).toString() + uuid.getLeastSignificantBits();

        // To be valid JSON, the metric name must be unique. Since the same name can occur in multiple entries because of
        // variance in tag values, we need to append a suffix to the name. The suffix must be numeric, or Wavefront interprets
        // it as part of the name. Wavefront strips a $<NUMERIC> suffix from the name at parsing time.
        return "\"" + getConventionName(fullId) + "$" + uniqueNameSuffix + "\"" +
                ": {" +
                "\"value\": " + DoubleFormat.decimalOrNan(value) + "," +
                "\"tags\": {" + tags + "}" +
                "}";
    }

    /**
     * Copy tags, unit, and description from an existing id, but change the name.
     */
    private Meter.Id idWithSuffix(Meter.Id id, String suffix) {
        return new Meter.Id(id.getName() + "." + suffix, id.getTags(), id.getBaseUnit(), id.getDescription(), id.getType());
    }

    @Override
    protected TimeUnit getBaseTimeUnit() {
        return TimeUnit.SECONDS;
    }

    public static Builder builder(WavefrontConfig config) {
        return new Builder(config);
    }

    public static class Builder {
        private final WavefrontConfig config;

        private Clock clock = Clock.SYSTEM;
        private ThreadFactory threadFactory = Executors.defaultThreadFactory();
        private HttpClient httpClient;

        public Builder(WavefrontConfig config) {
            this.config = config;
            this.httpClient = new HttpUrlConnectionClient(config.connectTimeout(), config.readTimeout());
        }

        public Builder clock(Clock clock) {
            this.clock = clock;
            return this;
        }

        public Builder threadFactory(ThreadFactory threadFactory) {
            this.threadFactory = threadFactory;
            return this;
        }

        public Builder httpClient(HttpClient httpClient) {
            this.httpClient = httpClient;
            return this;
        }

        public WavefrontMeterRegistry build() {
            return new WavefrontMeterRegistry(config, clock, threadFactory, httpClient);
        }
    }
}<|MERGE_RESOLUTION|>--- conflicted
+++ resolved
@@ -73,7 +73,6 @@
 
     @Override
     protected void publish() {
-<<<<<<< HEAD
         for (List<Meter> batch : MeterPartition.partition(this, config.batchSize())) {
             Stream<String> stream = batch.stream().flatMap(m -> match(m,
                     this::writeMeter,
@@ -107,64 +106,6 @@
                         try (OutputStreamWriter writer = new OutputStreamWriter(socket.getOutputStream(), StandardCharsets.UTF_8)) {
                             writer.write(stream.collect(joining("\n")) + "\n");
                             writer.flush();
-=======
-        try {
-            for (List<Meter> batch : MeterPartition.partition(this, config.batchSize())) {
-                Stream<String> stream =
-                        batch.stream().flatMap(m -> {
-                            if (m instanceof Timer) {
-                                return writeTimer((Timer) m);
-                            }
-                            if (m instanceof DistributionSummary) {
-                                return writeSummary((DistributionSummary) m);
-                            }
-                            if (m instanceof FunctionTimer) {
-                                return writeTimer((FunctionTimer) m);
-                            }
-                            return writeMeter(m);
-                        });
-
-                if (directToApi) {
-                    HttpURLConnection con = null;
-                    try {
-                        URL url = new URL(uri.getScheme(), uri.getHost(), uri.getPort(), String.format("/report/metrics?t=%s&h=%s", config.apiToken(), config.source()));
-                        con = (HttpURLConnection) url.openConnection();
-                        con.setConnectTimeout((int) config.connectTimeout().toMillis());
-                        con.setReadTimeout((int) config.readTimeout().toMillis());
-                        con.setDoOutput(true);
-                        con.addRequestProperty("Content-Type", "application/json");
-                        con.addRequestProperty("Accept", "application/json");
-
-                        try (OutputStream os = con.getOutputStream();
-                             OutputStreamWriter writer = new OutputStreamWriter(os, "UTF-8")) {
-                            writer.write(stream.collect(joining(",", "{", "}")));
-                            writer.flush();
-                        }
-
-                        int status = con.getResponseCode();
-                        if (status >= 200 && status < 300) {
-                            logger.info("successfully sent {} metrics to Wavefront", batch.size());
-                        } else {
-                            try (InputStream in = con.getErrorStream()) {
-                                logger.error("failed to send metrics: " + new BufferedReader(new InputStreamReader(in))
-                                        .lines().collect(joining("\n")));
-                            }
-                        }
-                    } catch (Exception e) {
-                        logger.error(e.getMessage(), e);
-                    } finally {
-                        quietlyCloseUrlConnection(con);
-                    }
-                } else {
-                    SocketAddress endpoint = getSocketAddress(uri.getHost(), uri.getPort());
-                    int timeout = (int) this.config.connectTimeout().toMillis();
-
-                    try (Socket socket = new Socket()) {
-                        socket.connect(endpoint, timeout);
-                        try (OutputStreamWriter writer = new OutputStreamWriter(socket.getOutputStream(), "UTF-8")) {
-                          writer.write(stream.collect(joining("\n", "", "\n")));
-                          writer.flush();
->>>>>>> dda79ab9
                         }
                         logSuccessfulMetricsSent(batch);
                     } catch (IOException e) {
